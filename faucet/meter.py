--- conflicted
+++ resolved
@@ -41,12 +41,7 @@
     }
 
     def __init__(self, _id, conf):
-<<<<<<< HEAD
-        self._id = _id
-        self.update(conf)
-=======
         super(Meter, self).__init__(_id, conf)
->>>>>>> fc065b5c
         assert conf['entry']
         assert conf['entry']['flags']
         assert conf['entry']['bands']
