--- conflicted
+++ resolved
@@ -1,39 +1,4 @@
 ---
-<<<<<<< HEAD
-version: 2
-
-dps:
-    0xcafef00d:
-        monitoring: True
-        hardware: "Open vSwitch"
-        interfaces:
-            1:
-                tagged_vlans: [40, 41]
-            2:
-                native_vlan: 40
-            3:
-                native_vlan: 40
-                tagged_vlans: [41]
-            4:
-                native_vlan: 41
-            5:
-                native_vlan: 41
-    0xcafebeef:
-        monitoring: True
-        hardware: "Open vSwitch"
-        interfaces:
-            1:
-                tagged_vlans: [40, 41]
-            2:
-                native_vlan: 40
-            3:
-                native_vlan: 40
-                tagged_vlans: [41]
-            4:
-                native_vlan: 41
-            5:
-                native_vlan: 41
-=======
 dp_id: 0xcafef00d
 hardware: "Open vSwitch"
 monitor_ports: True
@@ -89,5 +54,4 @@
                 allow: 1
         - rule:
             actions:
-                allow: 0
->>>>>>> 080c32c6
+                allow: 0