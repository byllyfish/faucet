#!/usr/bin/env python

"""Mininet tests for FAUCET."""

# pylint: disable=missing-docstring

import os
import re
import shutil
import socket
import threading
import time
import unittest

from SimpleHTTPServer import SimpleHTTPRequestHandler
from BaseHTTPServer import HTTPServer

import ipaddress
import scapy.all
import yaml

from mininet.net import Mininet

import faucet_mininet_test_base
import faucet_mininet_test_util
import faucet_mininet_test_topo


class QuietHTTPServer(HTTPServer):

    def handle_error(self, _request, _client_address):
        return


class PostHandler(SimpleHTTPRequestHandler):

    def _log_post(self, influx_log):
        content_len = int(self.headers.getheader('content-length', 0))
        content = self.rfile.read(content_len).strip()
        if content:
            open(influx_log, 'a').write(content + '\n')


class FaucetTest(faucet_mininet_test_base.FaucetTestBase):

    pass


@unittest.skip('currently flaky')
class FaucetAPITest(faucet_mininet_test_base.FaucetTestBase):
    """Test the Faucet API."""

    def setUp(self):
        self.tmpdir = self._tmpdir_name()
        name = 'faucet'
        self._set_var_path(name, 'FAUCET_CONFIG', 'config/testconfigv2-simple.yaml')
        self._set_var_path(name, 'FAUCET_LOG', 'faucet.log')
        self._set_var_path(name, 'FAUCET_EXCEPTION_LOG', 'faucet-exception.log')
        self._set_var_path(name, 'API_TEST_RESULT', 'result.txt')
        self.results_file = self.env[name]['API_TEST_RESULT']
        shutil.copytree('config', os.path.join(self.tmpdir, 'config'))
        self.dpid = str(0xcafef00d)
        self._set_prom_port(name)
        self.of_port, _ = faucet_mininet_test_util.find_free_port(
            self.ports_sock, self._test_name())
        self.topo = faucet_mininet_test_topo.FaucetSwitchTopo(
            self.ports_sock,
            dpid=self.dpid,
            n_untagged=7,
            test_name=self._test_name())
        self.net = Mininet(
            self.topo,
            controller=faucet_mininet_test_topo.FaucetAPI(
                name=name,
                tmpdir=self.tmpdir,
                env=self.env[name],
                port=self.of_port))
        self.net.start()
        self.reset_all_ipv4_prefix(prefix=24)
        self.wait_for_tcp_listen(self._get_controller(), self.of_port)

    def test_api(self):
        for _ in range(10):
            try:
                with open(self.results_file, 'r') as results:
                    result = results.read().strip()
                    self.assertEquals('pass', result, result)
                    return
            except IOError:
                time.sleep(1)
        self.fail('no result from API test')


class FaucetUntaggedTest(FaucetTest):
    """Basic untagged VLAN test."""

    N_UNTAGGED = 4
    N_TAGGED = 0
    CONFIG_GLOBAL = """
vlans:
    100:
        description: "untagged"
"""

    CONFIG = """
        interfaces:
            %(port_1)d:
                native_vlan: 100
                description: "b1"
            %(port_2)d:
                native_vlan: 100
                description: "b2"
            %(port_3)d:
                native_vlan: 100
                description: "b3"
            %(port_4)d:
                native_vlan: 100
                description: "b4"
"""

    def setUp(self):
        super(FaucetUntaggedTest, self).setUp()
        self.topo = self.topo_class(
            self.ports_sock, dpid=self.dpid,
            n_tagged=self.N_TAGGED, n_untagged=self.N_UNTAGGED)
        self.start_net()

    def test_untagged(self):
        """All hosts on the same untagged VLAN should have connectivity."""
        self.ping_all_when_learned()
        self.flap_all_switch_ports()
        self.gauge_smoke_test()
        self.prometheus_smoke_test()


class FaucetUntaggedLogRotateTest(FaucetUntaggedTest):

    def test_untagged(self):
        faucet_log = self.env['faucet']['FAUCET_LOG']
        self.assertTrue(os.path.exists(faucet_log))
        os.rename(faucet_log, faucet_log + '.old')
        self.assertTrue(os.path.exists(faucet_log + '.old'))
        self.flap_all_switch_ports()
        self.assertTrue(os.path.exists(faucet_log))


@unittest.skip('meters not widely supported')
class FaucetUntaggedMeterParseTest(FaucetUntaggedTest):

    CONFIG_GLOBAL = """
meters:
    lossymeter:
        meter_id: 1
        entry:
            flags: "KBPS"
            bands:
                [
                    {
                        type: "DROP",
                        rate: 1000
                    }
                ]
acls:
    lossyacl:
        - rule:
            actions:
                meter: lossymeter
                allow: 1
vlans:
    100:
        description: "untagged"
"""


@unittest.skip('meters not widely supported')
class FaucetUntaggedApplyMeterTest(FaucetUntaggedMeterParseTest):

    CONFIG = """
        interfaces:
            %(port_1)d:
                acl_in: lossyacl
                native_vlan: 100
                description: "b1"
            %(port_2)d:
                native_vlan: 100
                description: "b2"
            %(port_3)d:
                native_vlan: 100
                description: "b3"
            %(port_4)d:
                native_vlan: 100
                description: "b4"
"""


class FaucetUntaggedHairpinTest(FaucetUntaggedTest):

    CONFIG = """
        interfaces:
            %(port_1)d:
                hairpin: True
                native_vlan: 100
                description: "b1"
            %(port_2)d:
                native_vlan: 100
                description: "b2"
            %(port_3)d:
                native_vlan: 100
                description: "b3"
            %(port_4)d:
                native_vlan: 100
                description: "b4"
"""

    def test_untagged(self):
        # Create macvlan interfaces, with one in a seperate namespace,
        # to force traffic between them to be hairpinned via FAUCET.
        first_host, second_host = self.net.hosts[:2]
        macvlan1_intf = 'macvlan1'
        macvlan1_ipv4 = '10.0.0.100'
        macvlan2_intf = 'macvlan2'
        macvlan2_ipv4 = '10.0.0.101'
        netns = first_host.name
        self.add_macvlan(first_host, macvlan1_intf)
        first_host.cmd('ip address add %s/24 brd + dev %s' % (macvlan1_ipv4, macvlan1_intf))
        self.add_macvlan(first_host, macvlan2_intf)
        macvlan2_mac = self.get_host_intf_mac(first_host, macvlan2_intf)
        first_host.cmd('ip netns add %s' % netns)
        first_host.cmd('ip link set %s netns %s' % (macvlan2_intf, netns))
        for exec_cmd in (
                ('ip address add %s/24 brd + dev %s' % (
                    macvlan2_ipv4, macvlan2_intf),
                 'ip link set %s up' % macvlan2_intf)):
            first_host.cmd('ip netns exec %s %s' % (netns, exec_cmd))
        self.one_ipv4_ping(first_host, macvlan2_ipv4, intf=macvlan1_intf)
        self.one_ipv4_ping(first_host, second_host.IP())
        first_host.cmd('ip netns del %s' % netns)
        # Verify OUTPUT:IN_PORT flood rules are exercised.
        self.wait_nonzero_packet_count_flow(
            {u'in_port': self.port_map['port_1'],
             u'dl_dst': u'ff:ff:ff:ff:ff:ff'},
            table_id=self.FLOOD_TABLE, actions=[u'OUTPUT:IN_PORT'])
        self.wait_nonzero_packet_count_flow(
            {u'in_port': self.port_map['port_1'], u'dl_dst': macvlan2_mac},
            table_id=self.ETH_DST_TABLE, actions=[u'OUTPUT:IN_PORT'])


class FaucetUntaggedGroupHairpinTest(FaucetUntaggedHairpinTest):

    CONFIG = """
        group_table: True
        interfaces:
            %(port_1)d:
                hairpin: True
                native_vlan: 100
                description: "b1"
            %(port_2)d:
                native_vlan: 100
                description: "b2"
            %(port_3)d:
                native_vlan: 100
                description: "b3"
            %(port_4)d:
                native_vlan: 100
    """


class FaucetUntaggedTcpIPv4IperfTest(FaucetUntaggedTest):

    def test_untagged(self):
        first_host, second_host = self.net.hosts[:2]
        second_host_ip = ipaddress.ip_address(unicode(second_host.IP()))
        for _ in range(3):
            self.ping_all_when_learned()
            self.one_ipv4_ping(first_host, second_host_ip)
            self.verify_iperf_min(
                ((first_host, self.port_map['port_1']),
                 (second_host, self.port_map['port_2'])),
                1, second_host_ip)
            self.flap_all_switch_ports()


class FaucetUntaggedTcpIPv6IperfTest(FaucetUntaggedTest):

    def test_untagged(self):
        first_host, second_host = self.net.hosts[:2]
        first_host_ip = ipaddress.ip_interface(u'fc00::1:1/112')
        second_host_ip = ipaddress.ip_interface(u'fc00::1:2/112')
        self.add_host_ipv6_address(first_host, first_host_ip)
        self.add_host_ipv6_address(second_host, second_host_ip)
        for _ in range(3):
            self.ping_all_when_learned()
            self.one_ipv6_ping(first_host, second_host_ip.ip)
            self.verify_iperf_min(
                ((first_host, self.port_map['port_1']),
                 (second_host, self.port_map['port_2'])),
                1, second_host_ip.ip)
            self.flap_all_switch_ports()


class FaucetSanityTest(FaucetUntaggedTest):
    """Sanity test - make sure test environment is correct before running all tess."""

    def test_portmap(self):
        first_host, second_host, third_host, fourth_host = self.net.hosts
        for host, in_port in (
                (first_host, 'port_1'),
                (second_host, 'port_2'),
                (third_host, 'port_3'),
                (fourth_host, 'port_4')):
            print 'verifying host/port mapping for %s' % in_port
            self.require_host_learned(host, in_port=self.port_map[in_port])

class FaucetUntaggedPrometheusGaugeTest(FaucetUntaggedTest):
    """Testing Gauge Prometheus"""

    def get_gauge_watcher_config(self):
        return """
    port_stats:
        dps: ['faucet-1']
        type: 'port_stats'
        interval: 1
        db: 'prometheus'
"""

    def test_untagged(self):
        labels = {'port_name': '1'}
        for _ in range(0, self.DB_TIMEOUT * 2):
            init_p1_bytes_in = self.scrape_prometheus_var(
                'bytes_in',
                labels=labels,
                controller='gauge',
                dpid=False
                )
            if init_p1_bytes_in is not None:
                break
            time.sleep(1)
        if init_p1_bytes_in is None:
            self.fail(msg='Could not retreive value from gauge prometheus')

        self.ping_all_when_learned()

        for _ in range(0, self.DB_TIMEOUT * 2):
            new_p1_bytes_in = self.scrape_prometheus_var(
                'bytes_in',
                labels=labels,
                controller='gauge',
                dpid=False
                )
            if new_p1_bytes_in > init_p1_bytes_in:
                return
            time.sleep(1)
        self.fail(msg='Gauge prometheus values not increasing')


class FaucetUntaggedInfluxTest(FaucetUntaggedTest):
    """Basic untagged VLAN test with Influx."""

    server_thread = None
    server = None

    def get_gauge_watcher_config(self):
        return """
    port_stats:
        dps: ['faucet-1']
        type: 'port_stats'
        interval: 2
        db: 'influx'
    port_state:
        dps: ['faucet-1']
        type: 'port_state'
        interval: 2
        db: 'influx'
    flow_table:
        dps: ['faucet-1']
        type: 'flow_table'
        interval: 2
        db: 'influx'
"""

    def _wait_error_shipping(self, timeout=None):
        if timeout is None:
<<<<<<< HEAD
            timeout = self.DB_TIMEOUT
=======
            timeout = self.INFLUX_TIMEOUT * 2
>>>>>>> ab82f22f
        gauge_log = self.env['gauge']['GAUGE_LOG']
        for _ in range(timeout):
            log_content = open(gauge_log).read()
            if re.search('error shipping', log_content):
                return
            time.sleep(1)
        self.fail('Influx error not noted in %s: %s' % (gauge_log, log_content))

    def _verify_influx_log(self, influx_log):
        self.assertTrue(os.path.exists(influx_log))
        observed_vars = set()
        for point_line in open(influx_log).readlines():
            point_fields = point_line.strip().split()
            self.assertEquals(3, len(point_fields), msg=point_fields)
            ts_name, value_field, timestamp_str = point_fields
            timestamp = int(timestamp_str)
            value = float(value_field.split('=')[1])
            ts_name_fields = ts_name.split(',')
            self.assertGreater(len(ts_name_fields), 1)
            observed_vars.add(ts_name_fields[0])
            label_values = {}
            for label_value in ts_name_fields[1:]:
                label, value = label_value.split('=')
                label_values[label] = value
            if ts_name.startswith('flow'):
                self.assertTrue('inst_count' in label_values,msg=point_line)
                if 'vlan_vid' in label_values:
                    self.assertEquals(
                        int(label_values['vlan']), int(value) ^ 0x1000)
        self.verify_no_exception(self.env['gauge']['GAUGE_EXCEPTION_LOG'])
        self.assertEquals(set([
            'dropped_in', 'dropped_out', 'bytes_out', 'flow_packet_count',
            'errors_in', 'bytes_in', 'flow_byte_count', 'port_state_reason',
            'packets_in', 'packets_out']), observed_vars)

    def _wait_influx_log(self, influx_log):
        for _ in range(self.DB_TIMEOUT * 3):
            if os.path.exists(influx_log):
                return
            time.sleep(1)
        return

    def _start_influx(self, handler):
        for _ in range(3):
            try:
                self.server = QuietHTTPServer(
                    ('127.0.0.1', self.influx_port), handler)
                break
            except socket.error:
                time.sleep(7)
        self.assertIsNotNone(
            self.server,
            msg='could not start test Influx server on %u' % self.influx_port)
        self.server_thread = threading.Thread(
            target=self.server.serve_forever)
        self.server_thread.daemon = True
        self.server_thread.start()

    def _stop_influx(self):
        self.server.shutdown()
        self.server.socket.close()

    def test_untagged(self):
        influx_log = os.path.join(self.tmpdir, 'influx.log')

        class InfluxPostHandler(PostHandler):

            def do_POST(self):
                self._log_post(influx_log)
                return self.send_response(204)


        self._start_influx(InfluxPostHandler)
        self.ping_all_when_learned()
        self.wait_gauge_up()
        self.hup_gauge()
        self.flap_all_switch_ports()
        self._wait_influx_log(influx_log)
        self._stop_influx()
        self._verify_influx_log(influx_log)


class FaucetUntaggedInfluxDownTest(FaucetUntaggedInfluxTest):

    def test_untagged(self):
        self.ping_all_when_learned()
        self._wait_error_shipping()
        self.verify_no_exception(self.env['gauge']['GAUGE_EXCEPTION_LOG'])


class FaucetUntaggedInfluxUnreachableTest(FaucetUntaggedInfluxTest):

    def get_gauge_config(self, faucet_config_file,
                         monitor_stats_file,
                         monitor_state_file,
                         monitor_flow_table_file,
                         prometheus_port,
                         influx_port):
        """Build Gauge config."""
        return """
faucet_configs:
    - %s
watchers:
    %s
dbs:
    stats_file:
        type: 'text'
        file: %s
    state_file:
        type: 'text'
        file: %s
    flow_file:
        type: 'text'
        file: %s
    influx:
        type: 'influx'
        influx_db: 'faucet'
        influx_host: '127.0.0.2'
        influx_port: %u
        influx_user: 'faucet'
        influx_pwd: ''
        influx_timeout: 2
""" % (faucet_config_file,
       self.get_gauge_watcher_config(),
       monitor_stats_file,
       monitor_state_file,
       monitor_flow_table_file,
       influx_port)

    def test_untagged(self):
        self.gauge_controller.cmd(
            'route add 127.0.0.2 gw 127.0.0.1 lo')
        self.ping_all_when_learned()
        self._wait_error_shipping()
        self.verify_no_exception(self.env['gauge']['GAUGE_EXCEPTION_LOG'])


class FaucetUntaggedInfluxTooSlowTest(FaucetUntaggedInfluxTest):

    def get_gauge_watcher_config(self):
        return """
    port_stats:
        dps: ['faucet-1']
        type: 'port_stats'
        interval: 2
        db: 'influx'
    port_state:
        dps: ['faucet-1']
        type: 'port_state'
        interval: 2
        db: 'influx'
"""

    def test_untagged(self):
        influx_log = os.path.join(self.tmpdir, 'influx.log')

        class InfluxPostHandler(PostHandler):

            DB_TIMEOUT = self.DB_TIMEOUT

            def do_POST(self):
                self._log_post(influx_log)
                time.sleep(self.DB_TIMEOUT * 2)
                return self.send_response(500)

        self._start_influx(InfluxPostHandler)
        self.ping_all_when_learned()
        self.wait_gauge_up()
        self._wait_influx_log(influx_log)
        self._stop_influx()
        self.assertTrue(os.path.exists(influx_log))
        self._wait_error_shipping()
        self.verify_no_exception(self.env['gauge']['GAUGE_EXCEPTION_LOG'])


class FaucetNailedForwardingTest(FaucetUntaggedTest):

    CONFIG_GLOBAL = """
vlans:
    100:
        description: "untagged"
acls:
    1:
        - rule:
            dl_dst: "0e:00:00:00:02:02"
            actions:
                output:
                    port: b2
        - rule:
            dl_type: 0x806
            dl_dst: "ff:ff:ff:ff:ff:ff"
            arp_tpa: "10.0.0.2"
            actions:
                output:
                    port: b2
        - rule:
            actions:
                allow: 0
    2:
        - rule:
            dl_dst: "0e:00:00:00:01:01"
            actions:
                output:
                    port: b1
        - rule:
            dl_type: 0x806
            dl_dst: "ff:ff:ff:ff:ff:ff"
            arp_tpa: "10.0.0.1"
            actions:
                output:
                    port: b1
        - rule:
            actions:
                allow: 0
    3:
        - rule:
            actions:
                allow: 0
    4:
        - rule:
            actions:
                allow: 0
"""

    CONFIG = """
        interfaces:
            b1:
                number: %(port_1)d
                native_vlan: 100
                acl_in: 1
            b2:
                number: %(port_2)d
                native_vlan: 100
                acl_in: 2
            b3:
                number: %(port_3)d
                native_vlan: 100
                acl_in: 3
            b4:
                number: %(port_4)d
                native_vlan: 100
                acl_in: 4
"""

    def test_untagged(self):
        first_host, second_host = self.net.hosts[0:2]
        first_host.setMAC('0e:00:00:00:01:01')
        second_host.setMAC('0e:00:00:00:02:02')
        self.one_ipv4_ping(
            first_host, second_host.IP(), require_host_learned=False)
        self.one_ipv4_ping(
            second_host, first_host.IP(), require_host_learned=False)



class FaucetUntaggedLLDPBlockedTest(FaucetUntaggedTest):

    def test_untagged(self):
        self.ping_all_when_learned()
        self.assertTrue(self.verify_lldp_blocked())


class FaucetUntaggedCDPTest(FaucetUntaggedTest):

    def test_untagged(self):
        self.ping_all_when_learned()
        self.assertFalse(self.is_cdp_blocked())


class FaucetUntaggedLLDPUnblockedTest(FaucetUntaggedTest):

    CONFIG = """
        drop_lldp: False
        interfaces:
            %(port_1)d:
                native_vlan: 100
                description: "b1"
            %(port_2)d:
                native_vlan: 100
                description: "b2"
            %(port_3)d:
                native_vlan: 100
                description: "b3"
            %(port_4)d:
                native_vlan: 100
                description: "b4"
"""

    def test_untagged(self):
        self.ping_all_when_learned()
        self.assertFalse(self.verify_lldp_blocked())


class FaucetZodiacUntaggedTest(FaucetUntaggedTest):
    """Zodiac has only 3 ports available, and one controller so no Gauge."""

    RUN_GAUGE = False
    N_UNTAGGED = 3

    def test_untagged(self):
        """All hosts on the same untagged VLAN should have connectivity."""
        self.ping_all_when_learned()
        self.flap_all_switch_ports()
        self.ping_all_when_learned()


class FaucetTaggedAndUntaggedVlanTest(FaucetTest):
    """Test mixture of tagged and untagged hosts on the same VLAN."""

    CONFIG_GLOBAL = """
vlans:
    100:
        description: "mixed"
"""

    CONFIG = """
        interfaces:
            %(port_1)d:
                tagged_vlans: [100]
                description: "b1"
            %(port_2)d:
                native_vlan: 100
                description: "b2"
            %(port_3)d:
                native_vlan: 100
                description: "b3"
            %(port_4)d:
                native_vlan: 100
                description: "b4"
"""

    def setUp(self):
        super(FaucetTaggedAndUntaggedVlanTest, self).setUp()
        self.topo = self.topo_class(
            self.ports_sock, dpid=self.dpid, n_tagged=1, n_untagged=3)
        self.start_net()

    def test_untagged(self):
        """Test connectivity including after port flapping."""
        self.ping_all_when_learned()
        self.flap_all_switch_ports()
        self.ping_all_when_learned()


class FaucetZodiacTaggedAndUntaggedVlanTest(FaucetUntaggedTest):

    RUN_GAUGE = False
    N_TAGGED = 1
    N_UNTAGGED = 2
    CONFIG_GLOBAL = """
vlans:
    100:
        description: "mixed"
"""

    CONFIG = """
        interfaces:
            %(port_1)d:
                tagged_vlans: [100]
                description: "b1"
            %(port_2)d:
                native_vlan: 100
                description: "b2"
            %(port_3)d:
                native_vlan: 100
                description: "b3"
            %(port_4)d:
                native_vlan: 100
                description: "b4"
"""

    def test_untagged(self):
        """Test connectivity including after port flapping."""
        self.ping_all_when_learned()
        self.flap_all_switch_ports()
        self.ping_all_when_learned()


class FaucetUntaggedMaxHostsTest(FaucetUntaggedTest):

    CONFIG_GLOBAL = """
vlans:
    100:
        description: "untagged"
        max_hosts: 2
"""

    CONFIG = """
        interfaces:
            %(port_1)d:
                native_vlan: 100
                description: "b1"
            %(port_2)d:
                native_vlan: 100
                description: "b2"
            %(port_3)d:
                native_vlan: 100
                description: "b3"
            %(port_4)d:
                native_vlan: 100
                description: "b4"
"""
    def test_untagged(self):
        self.net.pingAll()
        learned_hosts = [
            host for host in self.net.hosts if self.host_learned(host)]
        self.assertEquals(2, len(learned_hosts))
        self.assertEquals(2, self.scrape_prometheus_var(
            'vlan_hosts_learned', {'vlan': '100'}))
        self.assertGreater(
            self.scrape_prometheus_var(
                'vlan_learn_bans', {'vlan': '100'}), 0)


class FaucetMaxHostsPortTest(FaucetUntaggedTest):

    MAX_HOSTS = 3
    CONFIG_GLOBAL = """
vlans:
    100:
        description: "untagged"
"""

    CONFIG = """
        interfaces:
            %(port_1)d:
                native_vlan: 100
                description: "b1"
            %(port_2)d:
                native_vlan: 100
                description: "b2"
                max_hosts: 3
            %(port_3)d:
                native_vlan: 100
                description: "b3"
            %(port_4)d:
                native_vlan: 100
                description: "b4"
"""

    def test_untagged(self):
        first_host, second_host = self.net.hosts[:2]
        self.ping_all_when_learned()
        for i in range(10, 10+(self.MAX_HOSTS*2)):
            mac_intf = 'mac%u' % i
            mac_ipv4 = '10.0.0.%u' % i
            self.add_macvlan(second_host, mac_intf)
            second_host.cmd('ip address add %s/24 brd + dev %s' % (
                mac_ipv4, mac_intf))
            second_host.cmd('ping -c1 -I%s %s &' % (mac_intf, first_host.IP()))
        flows = self.get_matching_flows_on_dpid(
            self.dpid,
            {u'dl_vlan': u'100', u'in_port': int(self.port_map['port_2'])},
            table_id=self.ETH_SRC_TABLE)
        self.assertEquals(self.MAX_HOSTS, len(flows))
        self.assertEquals(
            self.MAX_HOSTS,
            len(self.scrape_prometheus_var(
                'learned_macs',
                {'port': self.port_map['port_2'], 'vlan': '100'},
                multiple=True)))
        self.assertGreater(
            self.scrape_prometheus_var(
                'port_learn_bans', {'port': self.port_map['port_2']}), 0)


class FaucetHostsTimeoutPrometheusTest(FaucetUntaggedTest):
    """Test for hosts that have been learnt are exported via prometheus.
       Hosts should timeout, and the exported prometheus values should
       be overwritten.
       If the maximum number of MACs at any one time is 5, then only 5 values
       should be exported, even if over 2 hours, there are 100 MACs learnt
    """
    TIMEOUT = 10
    CONFIG_GLOBAL = """
vlans:
    100:
        description: "untagged"
"""

    CONFIG = """
        timeout: 10
        interfaces:
            %(port_1)d:
                native_vlan: 100
                description: "b1"
            %(port_2)d:
                native_vlan: 100
                description: "b2"
            %(port_3)d:
                native_vlan: 100
                description: "b3"
            %(port_4)d:
                native_vlan: 100
                description: "b4"
"""

    def mac_as_int(self, mac):
        return long(mac.replace(':', ''), 16)

    def macs_learned_on_port(self, port):
        port_learned_macs_prom = self.scrape_prometheus_var(
            'learned_macs', {'port': str(port), 'vlan': '100'},
            default=[], multiple=True)
        macs_learned = []
        for _, mac_int in port_learned_macs_prom:
            if mac_int:
                macs_learned.append(mac_int)
        return macs_learned

    def verify_hosts_learned(self, hosts):
        """Check that hosts are learned by FAUCET on the expected ports."""
        mac_ints_on_port_learned = {}
        for mac, port in hosts.items():
            self.mac_learned(mac)
            if port not in mac_ints_on_port_learned:
                mac_ints_on_port_learned[port] = set()
            macs_learned = self.macs_learned_on_port(port)
            mac_ints_on_port_learned[port].update(macs_learned)
        for mac, port in hosts.items():
            mac_int = self.mac_as_int(mac)
            self.assertTrue(mac_int in mac_ints_on_port_learned[port])

    def test_untagged(self):
        first_host, second_host = self.net.hosts[:2]
        learned_mac_ports = {}
        learned_mac_ports[first_host.MAC()] = self.port_map['port_1']
        mac_intfs = []
        mac_ips = []

        for i in range(10, 16):
            if i == 14:
                first_host.cmd('fping -c3 %s' % ' '.join(mac_ips))
                # check first 4 are learnt
                self.verify_hosts_learned(learned_mac_ports)
                learned_mac_ports = {}
                mac_intfs = []
                mac_ips = []
                # wait for first lot to time out.
                # Adding 11 covers the random variation when a rule is added
                time.sleep(self.TIMEOUT + 11)
            mac_intf = 'mac%u' % i
            mac_intfs.append(mac_intf)
            mac_ipv4 = '10.0.0.%u' % i
            mac_ips.append(mac_ipv4)
            self.add_macvlan(second_host, mac_intf)
            second_host.cmd('ip address add %s/24 dev brd + %s' % (
                mac_ipv4, mac_intf))
            address = second_host.cmd(
                '|'.join((
                    'ip link show %s' % mac_intf,
                    'grep -o "..:..:..:..:..:.."',
                    'head -1',
                    'xargs echo -n')))
            learned_mac_ports[address] = self.port_map['port_2']

        first_host.cmd('fping -c3 %s' % ' '.join(mac_ips))
        learned_mac_ports[first_host.MAC()] = self.port_map['port_1']
        self.verify_hosts_learned(learned_mac_ports)
        # Verify same or less number of hosts on a port reported by Prometheus
        self.assertTrue((
            len(self.macs_learned_on_port(self.port_map['port_1'])) <=
            len(learned_mac_ports)))


class FaucetLearn50MACsOnPortTest(FaucetUntaggedTest):

    MAX_HOSTS = 50
    CONFIG_GLOBAL = """
vlans:
    100:
        description: "untagged"
"""

    CONFIG = """
        interfaces:
            %(port_1)d:
                native_vlan: 100
                description: "b1"
            %(port_2)d:
                native_vlan: 100
                description: "b2"
            %(port_3)d:
                native_vlan: 100
                description: "b3"
            %(port_4)d:
                native_vlan: 100
                description: "b4"
"""

    def test_untagged(self):
        first_host, second_host = self.net.hosts[:2]
        self.ping_all_when_learned()
        mac_intf_ipv4s = []
        for i in range(10, 10+self.MAX_HOSTS):
            mac_intf_ipv4s.append(('mac%u' % i, '10.0.0.%u' % i))
        # configure macvlan interfaces and stimulate learning
        for mac_intf, mac_ipv4 in mac_intf_ipv4s:
            self.add_macvlan(second_host, mac_intf)
            second_host.cmd('ip address add %s/24 brd + dev %s' % (
                mac_ipv4, mac_intf))
            second_host.cmd('ping -c1 -I%s %s &' % (mac_intf, first_host.IP()))
        # verify connectivity
        for mac_intf, _ in mac_intf_ipv4s:
            self.one_ipv4_ping(
                second_host, first_host.IP(),
                require_host_learned=False, intf=mac_intf)
        # verify FAUCET thinks it learned this many hosts
        self.assertGreater(
            self.scrape_prometheus_var('vlan_hosts_learned', {'vlan': '100'}),
            self.MAX_HOSTS)


class FaucetUntaggedHUPTest(FaucetUntaggedTest):
    """Test handling HUP signal without config change."""

    def _configure_count_with_retry(self, expected_count):
        for _ in range(3):
            configure_count = self.get_configure_count()
            if configure_count == expected_count:
                return
            time.sleep(1)
        self.fail('configure count %u != expected %u' % (
            configure_count, expected_count))

    def test_untagged(self):
        """Test that FAUCET receives HUP signal and keeps switching."""
        init_config_count = self.get_configure_count()
        for i in range(init_config_count, init_config_count+3):
            self._configure_count_with_retry(i)
            self.verify_hup_faucet()
            self._configure_count_with_retry(i+1)
            self.assertEqual(
                self.scrape_prometheus_var('of_dp_disconnections', default=0),
                0)
            self.assertEqual(
                self.scrape_prometheus_var('of_dp_connections', default=0),
                1)
            self.wait_until_controller_flow()
            self.ping_all_when_learned()


class FaucetConfigReloadTest(FaucetTest):
    """Test handling HUP signal with config change."""

    N_UNTAGGED = 4
    N_TAGGED = 0
    CONFIG_GLOBAL = """
vlans:
    100:
        description: "untagged"
    200:
        description: "untagged"
"""
    CONFIG = """
        interfaces:
            %(port_1)d:
                native_vlan: 100
                description: "b1"
            %(port_2)d:
                native_vlan: 100
                description: "b2"
            %(port_3)d:
                native_vlan: 100
                description: "b3"
            %(port_4)d:
                native_vlan: 100
                description: "b4"
"""
    ACL = """
acls:
    1:
        - rule:
            dl_type: 0x800
            nw_proto: 6
            tp_dst: 5001
            actions:
                allow: 0
        - rule:
            dl_type: 0x800
            nw_proto: 6
            tp_dst: 5002
            actions:
                allow: 1
        - rule:
            actions:
                allow: 1
    2:
        - rule:
            dl_type: 0x800
            nw_proto: 6
            tp_dst: 5001
            actions:
                allow: 1
        - rule:
            dl_type: 0x800
            nw_proto: 6
            tp_dst: 5002
            actions:
                allow: 0
        - rule:
            actions:
                allow: 1
"""

    def setUp(self):
        super(FaucetConfigReloadTest, self).setUp()
        self.acl_config_file = '%s/acl.yaml' % self.tmpdir
        open(self.acl_config_file, 'w').write(self.ACL)
        open(self.faucet_config_path, 'a').write(
            'include:\n     - %s' % self.acl_config_file)
        self.topo = self.topo_class(
            self.ports_sock, dpid=self.dpid,
            n_tagged=self.N_TAGGED, n_untagged=self.N_UNTAGGED)
        self.start_net()

    def _get_conf(self):
        return yaml.load(open(self.faucet_config_path, 'r').read())

    def _reload_conf(self, conf, restart, cold_start, change_expected=True):
        open(self.faucet_config_path, 'w').write(yaml.dump(conf))
        if restart:
            var = 'faucet_config_reload_warm'
            if cold_start:
                var = 'faucet_config_reload_cold'
            old_count = int(
                self.scrape_prometheus_var(var, dpid=True, default=0))
            self.verify_hup_faucet()
            new_count = int(
                self.scrape_prometheus_var(var, dpid=True, default=0))
            if change_expected:
                self.assertEquals(
                    old_count + 1, new_count,
                    msg='%s did not increment: %u' % (var, new_count))
            else:
                self.assertEquals(
                    old_count, new_count,
                    msg='%s incremented: %u' % (var, new_count))

    def get_port_match_flow(self, port_no, table_id=None):
        if table_id is None:
            table_id = self.ETH_SRC_TABLE
        flow = self.get_matching_flow_on_dpid(
            self.dpid, {u'in_port': int(port_no)}, table_id)
        return flow

    def test_add_unknown_dp(self):
        conf = self._get_conf()
        conf['dps']['unknown'] = {
            'dp_id': int(self.rand_dpid()),
            'hardware': 'Open vSwitch',
        }
        self._reload_conf(
            conf, restart=True, cold_start=False, change_expected=False)

    def change_port_config(self, port, config_name, config_value,
                           restart=True, conf=None, cold_start=False):
        if conf is None:
            conf = self._get_conf()
        conf['dps']['faucet-1']['interfaces'][port][config_name] = config_value
        self._reload_conf(conf, restart, cold_start)

    def change_vlan_config(self, vlan, config_name, config_value,
                           restart=True, conf=None, cold_start=False):
        if conf is None:
            conf = self._get_conf()
        conf['vlans'][vlan][config_name] = config_value
        self._reload_conf(conf, restart, cold_start)

    def test_tabs_are_bad(self):
        self.ping_all_when_learned()
        orig_conf = self._get_conf()
        self.force_faucet_reload('\t'.join(('tabs', 'are', 'bad')))
        self.ping_all_when_learned()
        self._reload_conf(
            orig_conf, restart=True, cold_start=False, change_expected=False)

    def test_port_change_vlan(self):
        first_host, second_host = self.net.hosts[:2]
        third_host, fourth_host = self.net.hosts[2:]
        self.ping_all_when_learned()
        self.change_port_config(
            self.port_map['port_1'], 'native_vlan', 200, restart=False)
        self.change_port_config(
            self.port_map['port_2'], 'native_vlan', 200, restart=True, cold_start=True)
        for port_name in ('port_1', 'port_2'):
            self.wait_until_matching_flow(
                {u'in_port': int(self.port_map[port_name])},
                table_id=self.VLAN_TABLE,
                actions=[u'SET_FIELD: {vlan_vid:4296}'])
        self.one_ipv4_ping(first_host, second_host.IP(), require_host_learned=False)
        # hosts 1 and 2 now in VLAN 200, so they shouldn't see floods for 3 and 4.
        self.verify_vlan_flood_limited(
            third_host, fourth_host, first_host)

    def test_port_change_acl(self):
        self.ping_all_when_learned()
        first_host, second_host = self.net.hosts[0:2]
        orig_conf = self._get_conf()
        self.change_port_config(
            self.port_map['port_1'], 'acl_in', 1, cold_start=False)
        self.wait_until_matching_flow(
            {u'in_port': int(self.port_map['port_1']), u'tp_dst': 5001},
            table_id=self.PORT_ACL_TABLE)
        self.verify_tp_dst_blocked(5001, first_host, second_host)
        self.verify_tp_dst_notblocked(5002, first_host, second_host)
        self._reload_conf(orig_conf, True, cold_start=False)
        self.verify_tp_dst_notblocked(
            5001, first_host, second_host, table_id=None)
        self.verify_tp_dst_notblocked(
            5002, first_host, second_host, table_id=None)

    def test_port_change_permanent_learn(self):
        first_host, second_host, third_host = self.net.hosts[0:3]
        self.change_port_config(
            self.port_map['port_1'], 'permanent_learn', True, cold_start=False)
        self.ping_all_when_learned()
        original_third_host_mac = third_host.MAC()
        third_host.setMAC(first_host.MAC())
        self.assertEqual(100.0, self.net.ping((second_host, third_host)))
        self.assertEqual(0, self.net.ping((first_host, second_host)))
        third_host.setMAC(original_third_host_mac)
        self.ping_all_when_learned()
        self.change_port_config(
            self.port_map['port_1'], 'acl_in', 1, cold_start=False)
        self.wait_until_matching_flow(
            {u'in_port': int(self.port_map['port_1']), u'tp_dst': 5001},
            table_id=self.PORT_ACL_TABLE)
        self.verify_tp_dst_blocked(5001, first_host, second_host)
        self.verify_tp_dst_notblocked(5002, first_host, second_host)


class FaucetUntaggedBGPIPv4DefaultRouteTest(FaucetUntaggedTest):
    """Test IPv4 routing and import default route from BGP."""

    CONFIG_GLOBAL = """
vlans:
    100:
        description: "untagged"
        faucet_vips: ["10.0.0.254/24"]
        bgp_port: %(bgp_port)d
        bgp_as: 1
        bgp_routerid: "1.1.1.1"
        bgp_neighbor_addresses: ["127.0.0.1"]
        bgp_neighbor_as: 2
"""

    CONFIG = """
        arp_neighbor_timeout: 2
        max_resolve_backoff_time: 1
        interfaces:
            %(port_1)d:
                native_vlan: 100
                description: "b1"
            %(port_2)d:
                native_vlan: 100
                description: "b2"
            %(port_3)d:
                native_vlan: 100
                description: "b3"
            %(port_4)d:
                native_vlan: 100
                description: "b4"
"""

    exabgp_peer_conf = """
    static {
      route 0.0.0.0/0 next-hop 10.0.0.1 local-preference 100;
    }
"""
    exabgp_log = None

    def pre_start_net(self):
        exabgp_conf = self.get_exabgp_conf('127.0.0.1', self.exabgp_peer_conf)
        self.exabgp_log, self.exabgp_err = self.start_exabgp(exabgp_conf)

    def test_untagged(self):
        """Test IPv4 routing, and BGP routes received."""
        first_host, second_host = self.net.hosts[:2]
        first_host_alias_ip = ipaddress.ip_interface(u'10.99.99.99/24')
        first_host_alias_host_ip = ipaddress.ip_interface(
            ipaddress.ip_network(first_host_alias_ip.ip))
        self.host_ipv4_alias(first_host, first_host_alias_ip)
        self.wait_bgp_up('127.0.0.1', 100, self.exabgp_log, self.exabgp_err)
        self.assertGreater(
            self.scrape_prometheus_var(
                'bgp_neighbor_routes', {'ipv': '4', 'vlan': '100'}),
            0)
        self.wait_exabgp_sent_updates(self.exabgp_log)
        self.add_host_route(
            second_host, first_host_alias_host_ip, self.FAUCET_VIPV4.ip)
        self.one_ipv4_ping(second_host, first_host_alias_ip.ip)
        self.one_ipv4_controller_ping(first_host)


class FaucetUntaggedBGPIPv4RouteTest(FaucetUntaggedTest):
    """Test IPv4 routing and import from BGP."""

    CONFIG_GLOBAL = """
vlans:
    100:
        description: "untagged"
        faucet_vips: ["10.0.0.254/24"]
        bgp_port: %(bgp_port)d
        bgp_as: 1
        bgp_routerid: "1.1.1.1"
        bgp_neighbor_addresses: ["127.0.0.1"]
        bgp_neighbor_as: 2
        routes:
            - route:
                ip_dst: 10.99.99.0/24
                ip_gw: 10.0.0.1
"""

    CONFIG = """
        arp_neighbor_timeout: 2
        max_resolve_backoff_time: 1
        interfaces:
            %(port_1)d:
                native_vlan: 100
                description: "b1"
            %(port_2)d:
                native_vlan: 100
                description: "b2"
            %(port_3)d:
                native_vlan: 100
                description: "b3"
            %(port_4)d:
                native_vlan: 100
                description: "b4"
"""

    exabgp_peer_conf = """
    static {
      route 10.0.1.0/24 next-hop 10.0.0.1 local-preference 100;
      route 10.0.2.0/24 next-hop 10.0.0.2 local-preference 100;
      route 10.0.3.0/24 next-hop 10.0.0.2 local-preference 100;
      route 10.0.4.0/24 next-hop 10.0.0.254;
      route 10.0.5.0/24 next-hop 10.10.0.1;
   }
"""
    exabgp_log = None

    def pre_start_net(self):
        exabgp_conf = self.get_exabgp_conf('127.0.0.1', self.exabgp_peer_conf)
        self.exabgp_log, self.exabgp_err = self.start_exabgp(exabgp_conf)

    def test_untagged(self):
        """Test IPv4 routing, and BGP routes received."""
        first_host, second_host = self.net.hosts[:2]
        # wait until 10.0.0.1 has been resolved
        self.wait_for_route_as_flow(
            first_host.MAC(), ipaddress.IPv4Network(u'10.99.99.0/24'))
        self.wait_bgp_up('127.0.0.1', 100, self.exabgp_log, self.exabgp_err)
        self.assertGreater(
            self.scrape_prometheus_var(
                'bgp_neighbor_routes', {'ipv': '4', 'vlan': '100'}),
            0)
        self.wait_exabgp_sent_updates(self.exabgp_log)
        self.verify_invalid_bgp_route('10.0.0.4/24 cannot be us')
        self.verify_invalid_bgp_route('10.0.0.5/24 is not a connected network')
        self.wait_for_route_as_flow(
            second_host.MAC(), ipaddress.IPv4Network(u'10.0.3.0/24'))
        self.verify_ipv4_routing_mesh()
        self.flap_all_switch_ports()
        self.verify_ipv4_routing_mesh()
        for host in first_host, second_host:
            self.one_ipv4_controller_ping(host)


class FaucetUntaggedIPv4RouteTest(FaucetUntaggedTest):
    """Test IPv4 routing and export to BGP."""

    CONFIG_GLOBAL = """
vlans:
    100:
        description: "untagged"
        faucet_vips: ["10.0.0.254/24"]
        bgp_port: %(bgp_port)d
        bgp_as: 1
        bgp_routerid: "1.1.1.1"
        bgp_neighbor_addresses: ["127.0.0.1"]
        bgp_neighbor_as: 2
        routes:
            - route:
                ip_dst: "10.0.1.0/24"
                ip_gw: "10.0.0.1"
            - route:
                ip_dst: "10.0.2.0/24"
                ip_gw: "10.0.0.2"
            - route:
                ip_dst: "10.0.3.0/24"
                ip_gw: "10.0.0.2"
"""

    CONFIG = """
        arp_neighbor_timeout: 2
        max_resolve_backoff_time: 1
        interfaces:
            %(port_1)d:
                native_vlan: 100
                description: "b1"
            %(port_2)d:
                native_vlan: 100
                description: "b2"
            %(port_3)d:
                native_vlan: 100
                description: "b3"
            %(port_4)d:
                native_vlan: 100
                description: "b4"
"""

    exabgp_log = None

    def pre_start_net(self):
        exabgp_conf = self.get_exabgp_conf('127.0.0.1')
        self.exabgp_log, self.exabgp_err = self.start_exabgp(exabgp_conf)

    def test_untagged(self):
        """Test IPv4 routing, and BGP routes sent."""
        self.verify_ipv4_routing_mesh()
        self.flap_all_switch_ports()
        self.verify_ipv4_routing_mesh()
        self.wait_bgp_up('127.0.0.1', 100, self.exabgp_log, self.exabgp_err)
        self.assertGreater(
            self.scrape_prometheus_var(
                'bgp_neighbor_routes', {'ipv': '4', 'vlan': '100'}),
            0)
        # exabgp should have received our BGP updates
        updates = self.exabgp_updates(self.exabgp_log)
        assert re.search('10.0.0.0/24 next-hop 10.0.0.254', updates)
        assert re.search('10.0.1.0/24 next-hop 10.0.0.1', updates)
        assert re.search('10.0.2.0/24 next-hop 10.0.0.2', updates)
        assert re.search('10.0.2.0/24 next-hop 10.0.0.2', updates)


class FaucetZodiacUntaggedIPv4RouteTest(FaucetUntaggedIPv4RouteTest):

    RUN_GAUGE = False
    N_UNTAGGED = 3


class FaucetUntaggedVLanUnicastFloodTest(FaucetUntaggedTest):

    CONFIG_GLOBAL = """
vlans:
    100:
        description: "untagged"
        unicast_flood: True
"""

    CONFIG = """
        interfaces:
            %(port_1)d:
                native_vlan: 100
                description: "b1"
            %(port_2)d:
                native_vlan: 100
                description: "b2"
            %(port_3)d:
                native_vlan: 100
                description: "b3"
            %(port_4)d:
                native_vlan: 100
                description: "b4"
"""

    def test_untagged(self):
        self.ping_all_when_learned()
        self.verify_port1_unicast(True)
        self.assertTrue(self.bogus_mac_flooded_to_port1())


class FaucetUntaggedNoVLanUnicastFloodTest(FaucetUntaggedTest):

    CONFIG_GLOBAL = """
vlans:
    100:
        description: "untagged"
        unicast_flood: False
"""

    CONFIG = """
        interfaces:
            %(port_1)d:
                native_vlan: 100
                description: "b1"
            %(port_2)d:
                native_vlan: 100
                description: "b2"
            %(port_3)d:
                native_vlan: 100
                description: "b3"
            %(port_4)d:
                native_vlan: 100
                description: "b4"
"""

    def test_untagged(self):
        self.verify_port1_unicast(False)
        self.assertFalse(self.bogus_mac_flooded_to_port1())


class FaucetUntaggedPortUnicastFloodTest(FaucetUntaggedTest):

    CONFIG_GLOBAL = """
vlans:
    100:
        description: "untagged"
        unicast_flood: False
"""

    CONFIG = """
        interfaces:
            %(port_1)d:
                native_vlan: 100
                description: "b1"
                unicast_flood: True
            %(port_2)d:
                native_vlan: 100
                description: "b2"
            %(port_3)d:
                native_vlan: 100
                description: "b3"
            %(port_4)d:
                native_vlan: 100
                description: "b4"
"""

    def test_untagged(self):
        self.verify_port1_unicast(False)
        # VLAN level config to disable flooding takes precedence,
        # cannot enable port-only flooding.
        self.assertFalse(self.bogus_mac_flooded_to_port1())


class FaucetUntaggedNoPortUnicastFloodTest(FaucetUntaggedTest):

    CONFIG_GLOBAL = """
vlans:
    100:
        description: "untagged"
        unicast_flood: True
"""

    CONFIG = """
        interfaces:
            %(port_1)d:
                native_vlan: 100
                description: "b1"
                unicast_flood: False
            %(port_2)d:
                native_vlan: 100
                description: "b2"
            %(port_3)d:
                native_vlan: 100
                description: "b3"
            %(port_4)d:
                native_vlan: 100
                description: "b4"
"""

    def test_untagged(self):
        self.verify_port1_unicast(False)
        self.assertFalse(self.bogus_mac_flooded_to_port1())


class FaucetUntaggedHostMoveTest(FaucetUntaggedTest):

    def test_untagged(self):
        first_host, second_host = self.net.hosts[0:2]
        self.assertEqual(0, self.net.ping((first_host, second_host)))
        self.swap_host_macs(first_host, second_host)
        self.net.ping((first_host, second_host))
        for host, in_port in (
                (first_host, self.port_map['port_1']),
                (second_host, self.port_map['port_2'])):
            self.require_host_learned(host, in_port=in_port)
        self.assertEquals(0, self.net.ping((first_host, second_host)))


class FaucetUntaggedHostPermanentLearnTest(FaucetUntaggedTest):

    CONFIG_GLOBAL = """
vlans:
    100:
        description: "untagged"
"""

    CONFIG = """
        interfaces:
            %(port_1)d:
                native_vlan: 100
                description: "b1"
                permanent_learn: True
            %(port_2)d:
                native_vlan: 100
                description: "b2"
            %(port_3)d:
                native_vlan: 100
                description: "b3"
            %(port_4)d:
                native_vlan: 100
                description: "b4"
"""

    def test_untagged(self):
        self.ping_all_when_learned()
        first_host, second_host, third_host = self.net.hosts[0:3]
        # 3rd host impersonates 1st, 3rd host breaks but 1st host still OK
        original_third_host_mac = third_host.MAC()
        third_host.setMAC(first_host.MAC())
        self.assertEqual(100.0, self.net.ping((second_host, third_host)))
        self.assertEqual(0, self.net.ping((first_host, second_host)))
        # 3rd host stops impersonating, now everything fine again.
        third_host.setMAC(original_third_host_mac)
        self.ping_all_when_learned()


class FaucetSingleUntaggedIPv4ControlPlaneTest(FaucetUntaggedTest):

    CONFIG_GLOBAL = """
vlans:
    100:
        description: "untagged"
        faucet_vips: ["10.0.0.254/24"]
"""

    CONFIG = """
        max_resolve_backoff_time: 1
        interfaces:
            %(port_1)d:
                native_vlan: 100
                description: "b1"
            %(port_2)d:
                native_vlan: 100
                description: "b2"
            %(port_3)d:
                native_vlan: 100
                description: "b3"
            %(port_4)d:
                native_vlan: 100
                description: "b4"
"""

    def test_ping_controller(self):
        first_host, second_host = self.net.hosts[0:2]
        for _ in range(5):
            self.one_ipv4_ping(first_host, second_host.IP())
            for host in first_host, second_host:
                self.one_ipv4_controller_ping(host)
            self.flap_all_switch_ports()

    def test_fping_controller(self):
        first_host = self.net.hosts[0]
        self.one_ipv4_controller_ping(first_host)
        self.verify_controller_fping(first_host, self.FAUCET_VIPV4)

    def test_fuzz_controller(self):
        first_host = self.net.hosts[0]
        self.one_ipv4_controller_ping(first_host)
        packets = 1000
        for fuzz_cmd in (
            ('python -c \"from scapy.all import * ;'
             'scapy.all.send(IP(dst=\'%s\')/'
             'fuzz(%s(type=0)),count=%u)\"' % ('10.0.0.254', 'ICMP', packets)),
            ('python -c \"from scapy.all import * ;'
             'scapy.all.send(IP(dst=\'%s\')/'
             'fuzz(%s(type=8)),count=%u)\"' % ('10.0.0.254', 'ICMP', packets)),
            ('python -c \"from scapy.all import * ;'
             'scapy.all.send(fuzz(%s(pdst=\'%s\')),'
             'count=%u)\"' % ('ARP', '10.0.0.254', packets))):
            self.assertTrue(
                re.search('Sent %u packets' % packets, first_host.cmd(fuzz_cmd)))
        self.one_ipv4_controller_ping(first_host)


class FaucetUntaggedIPv6RATest(FaucetUntaggedTest):

    FAUCET_MAC = "0e:00:00:00:00:99"

    CONFIG_GLOBAL = """
vlans:
    100:
        description: "untagged"
        faucet_vips: ["fe80::1:254/64", "fc00::1:254/112", "fc00::2:254/112", "10.0.0.254/24"]
        faucet_mac: "%s"
""" % FAUCET_MAC

    CONFIG = """
        advertise_interval: 5
        interfaces:
            %(port_1)d:
                native_vlan: 100
                description: "b1"
            %(port_2)d:
                native_vlan: 100
                description: "b2"
            %(port_3)d:
                native_vlan: 100
                description: "b3"
            %(port_4)d:
                native_vlan: 100
                description: "b4"
"""

    def test_ndisc6(self):
        first_host = self.net.hosts[0]
        for vip in ('fe80::1:254', 'fc00::1:254', 'fc00::2:254'):
            self.assertEquals(
                self.FAUCET_MAC.upper(),
                first_host.cmd('ndisc6 -q %s %s' % (vip, first_host.defaultIntf())).strip())

    def test_rdisc6(self):
        first_host = self.net.hosts[0]
        rdisc6_results = sorted(list(set(first_host.cmd(
            'rdisc6 -q %s' % first_host.defaultIntf()).splitlines())))
        self.assertEquals(
            ['fc00::1:0/112', 'fc00::2:0/112'],
            rdisc6_results)

    def test_ra_advertise(self):
        first_host = self.net.hosts[0]
        tcpdump_filter = ' and '.join((
            'ether dst 33:33:00:00:00:01',
            'ether src %s' % self.FAUCET_MAC,
            'icmp6',
            'ip6[40] == 134',
            'ip6 host fe80::1:254'))
        tcpdump_txt = self.tcpdump_helper(
            first_host, tcpdump_filter, [], timeout=30, vflags='-vv', packets=1)
        for ra_required in (
                r'fe80::1:254 > ff02::1:.+ICMP6, router advertisement',
                r'fc00::1:0/112, Flags \[onlink, auto\]',
                r'fc00::2:0/112, Flags \[onlink, auto\]',
                r'source link-address option \(1\), length 8 \(1\): %s' % self.FAUCET_MAC):
            self.assertTrue(
                re.search(ra_required, tcpdump_txt),
                msg='%s: %s' % (ra_required, tcpdump_txt))

    def test_rs_reply(self):
        first_host = self.net.hosts[0]
        tcpdump_filter = ' and '.join((
            'ether src %s' % self.FAUCET_MAC,
            'ether dst %s' % first_host.MAC(),
            'icmp6',
            'ip6[40] == 134',
            'ip6 host fe80::1:254'))
        tcpdump_txt = self.tcpdump_helper(
            first_host, tcpdump_filter, [
                lambda: first_host.cmd(
                    'rdisc6 -1 %s' % first_host.defaultIntf())],
            timeout=30, vflags='-vv', packets=1)
        for ra_required in (
                r'fe80::1:254 > fe80::.+ICMP6, router advertisement',
                r'fc00::1:0/112, Flags \[onlink, auto\]',
                r'fc00::2:0/112, Flags \[onlink, auto\]',
                r'source link-address option \(1\), length 8 \(1\): %s' % self.FAUCET_MAC):
            self.assertTrue(
                re.search(ra_required, tcpdump_txt),
                msg='%s: %s (%s)' % (ra_required, tcpdump_txt, tcpdump_filter))


class FaucetSingleUntaggedIPv6ControlPlaneTest(FaucetUntaggedTest):

    CONFIG_GLOBAL = """
vlans:
    100:
        description: "untagged"
        faucet_vips: ["fc00::1:254/112"]
"""

    CONFIG = """
        max_resolve_backoff_time: 1
        interfaces:
            %(port_1)d:
                native_vlan: 100
                description: "b1"
            %(port_2)d:
                native_vlan: 100
                description: "b2"
            %(port_3)d:
                native_vlan: 100
                description: "b3"
            %(port_4)d:
                native_vlan: 100
                description: "b4"
"""

    def test_ping_controller(self):
        first_host, second_host = self.net.hosts[0:2]
        self.add_host_ipv6_address(first_host, 'fc00::1:1/112')
        self.add_host_ipv6_address(second_host, 'fc00::1:2/112')
        for _ in range(5):
            self.one_ipv6_ping(first_host, 'fc00::1:2')
            for host in first_host, second_host:
                self.one_ipv6_controller_ping(host)
            self.flap_all_switch_ports()

    def test_fping_controller(self):
        first_host = self.net.hosts[0]
        self.add_host_ipv6_address(first_host, 'fc00::1:1/112')
        self.one_ipv6_controller_ping(first_host)
        self.verify_controller_fping(first_host, self.FAUCET_VIPV6)

    def test_fuzz_controller(self):
        first_host = self.net.hosts[0]
        self.add_host_ipv6_address(first_host, 'fc00::1:1/112')
        self.one_ipv6_controller_ping(first_host)
        fuzz_success = False
        packets = 1000
        for fuzz_class in dir(scapy.all):
            if fuzz_class.startswith('ICMPv6'):
                fuzz_cmd = (
                    'python -c \"from scapy.all import * ;'
                    'scapy.all.send(IPv6(dst=\'%s\')/'
                    'fuzz(%s()),count=%u)\"' % ('fc00::1:254', fuzz_class, packets))
                if re.search('Sent %u packets' % packets, first_host.cmd(fuzz_cmd)):
                    print fuzz_class
                    fuzz_success = True
        self.assertTrue(fuzz_success)
        self.one_ipv6_controller_ping(first_host)


class FaucetTaggedAndUntaggedTest(FaucetTest):

    CONFIG_GLOBAL = """
vlans:
    100:
        description: "tagged"
    101:
        description: "untagged"
"""

    CONFIG = """
        interfaces:
            %(port_1)d:
                tagged_vlans: [100]
                description: "b1"
            %(port_2)d:
                tagged_vlans: [100]
                description: "b2"
            %(port_3)d:
                native_vlan: 101
                description: "b3"
            %(port_4)d:
                native_vlan: 101
                description: "b4"
"""

    def setUp(self):
        super(FaucetTaggedAndUntaggedTest, self).setUp()
        self.topo = self.topo_class(
            self.ports_sock, dpid=self.dpid, n_tagged=2, n_untagged=2)
        self.start_net()

    def test_seperate_untagged_tagged(self):
        tagged_host_pair = self.net.hosts[:2]
        untagged_host_pair = self.net.hosts[2:]
        self.verify_vlan_flood_limited(
            tagged_host_pair[0], tagged_host_pair[1], untagged_host_pair[0])
        self.verify_vlan_flood_limited(
            untagged_host_pair[0], untagged_host_pair[1], tagged_host_pair[0])
        # hosts within VLANs can ping each other
        self.assertEquals(0, self.net.ping(tagged_host_pair))
        self.assertEquals(0, self.net.ping(untagged_host_pair))
        # hosts cannot ping hosts in other VLANs
        self.assertEquals(
            100, self.net.ping([tagged_host_pair[0], untagged_host_pair[0]]))


class FaucetUntaggedACLTest(FaucetUntaggedTest):

    CONFIG_GLOBAL = """
vlans:
    100:
        description: "untagged"
acls:
    1:
        - rule:
            dl_type: 0x800
            nw_proto: 6
            tp_dst: 5002
            actions:
                allow: 1
        - rule:
            dl_type: 0x800
            nw_proto: 6
            tp_dst: 5001
            actions:
                allow: 0
        - rule:
            actions:
                allow: 1
"""
    CONFIG = """
        interfaces:
            %(port_1)d:
                native_vlan: 100
                description: "b1"
                acl_in: 1
            %(port_2)d:
                native_vlan: 100
                description: "b2"
            %(port_3)d:
                native_vlan: 100
                description: "b3"
            %(port_4)d:
                native_vlan: 100
                description: "b4"
"""

    def test_port5001_blocked(self):
        self.ping_all_when_learned()
        first_host, second_host = self.net.hosts[0:2]
        self.verify_tp_dst_blocked(5001, first_host, second_host)

    def test_port5002_notblocked(self):
        self.ping_all_when_learned()
        first_host, second_host = self.net.hosts[0:2]
        self.verify_tp_dst_notblocked(5002, first_host, second_host)


class FaucetUntaggedACLTcpMaskTest(FaucetUntaggedACLTest):

    CONFIG_GLOBAL = """
vlans:
    100:
        description: "untagged"
acls:
    1:
        - rule:
            dl_type: 0x800
            nw_proto: 6
            tp_dst: 5002
            actions:
                allow: 1
        - rule:
            dl_type: 0x800
            nw_proto: 6
            tp_dst: 5001
            actions:
                allow: 0
        - rule:
            dl_type: 0x800
            nw_proto: 6
            # Match packets > 1023
            tp_dst: 1024/1024
            actions:
                allow: 0
        - rule:
            actions:
                allow: 1
"""

    def test_port_gt1023_blocked(self):
        self.ping_all_when_learned()
        first_host, second_host = self.net.hosts[0:2]
        self.verify_tp_dst_blocked(1024, first_host, second_host, mask=1024)
        self.verify_tp_dst_notblocked(1023, first_host, second_host, table_id=None)


class FaucetUntaggedVLANACLTest(FaucetUntaggedTest):

    CONFIG_GLOBAL = """
acls:
    1:
        - rule:
            dl_type: 0x800
            nw_proto: 6
            tp_dst: 5001
            actions:
                allow: 0
        - rule:
            dl_type: 0x800
            nw_proto: 6
            tp_dst: 5002
            actions:
                allow: 1
        - rule:
            actions:
                allow: 1
vlans:
    100:
        description: "untagged"
        acl_in: 1
"""
    CONFIG = """
        interfaces:
            %(port_1)d:
                native_vlan: 100
                description: "b1"
            %(port_2)d:
                native_vlan: 100
                description: "b2"
            %(port_3)d:
                native_vlan: 100
                description: "b3"
            %(port_4)d:
                native_vlan: 100
                description: "b4"
"""

    def test_port5001_blocked(self):
        self.ping_all_when_learned()
        first_host, second_host = self.net.hosts[0:2]
        self.verify_tp_dst_blocked(
            5001, first_host, second_host, table_id=self.VLAN_ACL_TABLE)

    def test_port5002_notblocked(self):
        self.ping_all_when_learned()
        first_host, second_host = self.net.hosts[0:2]
        self.verify_tp_dst_notblocked(
            5002, first_host, second_host, table_id=self.VLAN_ACL_TABLE)


class FaucetZodiacUntaggedACLTest(FaucetUntaggedACLTest):

    RUN_GAUGE = False
    N_UNTAGGED = 3

    def test_untagged(self):
        """All hosts on the same untagged VLAN should have connectivity."""
        self.ping_all_when_learned()
        self.flap_all_switch_ports()
        self.ping_all_when_learned()


class FaucetUntaggedACLMirrorTest(FaucetUntaggedTest):

    CONFIG_GLOBAL = """
vlans:
    100:
        description: "untagged"
        unicast_flood: False
acls:
    1:
        - rule:
            actions:
                allow: 1
                mirror: mirrorport
"""

    CONFIG = """
        interfaces:
            %(port_1)d:
                native_vlan: 100
                description: "b1"
                acl_in: 1
            %(port_2)d:
                native_vlan: 100
                description: "b2"
                acl_in: 1
            mirrorport:
                number: %(port_3)d
                native_vlan: 100
                description: "b3"
            %(port_4)d:
                native_vlan: 100
                description: "b4"
"""

    def test_untagged(self):
        first_host, second_host, mirror_host = self.net.hosts[0:3]
        self.verify_ping_mirrored(first_host, second_host, mirror_host)

    def test_eapol_mirrored(self):
        first_host, second_host, mirror_host = self.net.hosts[0:3]
        self.verify_eapol_mirrored(first_host, second_host, mirror_host)


class FaucetZodiacUntaggedACLMirrorTest(FaucetUntaggedACLMirrorTest):

    RUN_GAUGE = False
    N_UNTAGGED = 3


class FaucetUntaggedACLMirrorDefaultAllowTest(FaucetUntaggedACLMirrorTest):

    CONFIG_GLOBAL = """
vlans:
    100:
        description: "untagged"
        unicast_flood: False
acls:
    1:
        - rule:
            actions:
                mirror: mirrorport
"""

    CONFIG = """
        interfaces:
            %(port_1)d:
                native_vlan: 100
                description: "b1"
                acl_in: 1
            %(port_2)d:
                native_vlan: 100
                description: "b2"
                acl_in: 1
            mirrorport:
                number: %(port_3)d
                native_vlan: 100
                description: "b3"
            %(port_4)d:
                native_vlan: 100
                description: "b4"
"""


class FaucetUntaggedOutputTest(FaucetUntaggedTest):

    CONFIG_GLOBAL = """
vlans:
    100:
        description: "untagged"
        unicast_flood: False
acls:
    1:
        - rule:
            dl_dst: "01:02:03:04:05:06"
            actions:
                output:
                    dl_dst: "06:06:06:06:06:06"
                    vlan_vid: 123
                    port: acloutport
"""

    CONFIG = """
        interfaces:
            %(port_1)d:
                native_vlan: 100
                description: "b1"
                acl_in: 1
            acloutport:
                number: %(port_2)d
                native_vlan: 100
                description: "b2"
            %(port_3)d:
                native_vlan: 100
                description: "b3"
            %(port_4)d:
                native_vlan: 100
                description: "b4"
"""

    def test_untagged(self):
        first_host, second_host = self.net.hosts[0:2]
        # we expected to see the rewritten address and VLAN
        tcpdump_filter = ('icmp and ether dst 06:06:06:06:06:06')
        tcpdump_txt = self.tcpdump_helper(
            second_host, tcpdump_filter, [
                lambda: first_host.cmd(
                    'arp -s %s %s' % (second_host.IP(), '01:02:03:04:05:06')),
                lambda: first_host.cmd('ping -c1 %s' % second_host.IP())])
        self.assertTrue(re.search(
            '%s: ICMP echo request' % second_host.IP(), tcpdump_txt))
        self.assertTrue(re.search(
            'vlan 123', tcpdump_txt))


class FaucetUntaggedMultiVlansOutputTest(FaucetUntaggedTest):

    CONFIG_GLOBAL = """
vlans:
    100:
        description: "untagged"
        unicast_flood: False
acls:
    1:
        - rule:
            dl_dst: "01:02:03:04:05:06"
            actions:
                output:
                    dl_dst: "06:06:06:06:06:06"
                    vlan_vids: [123, 456]
                    port: acloutport
"""

    CONFIG = """
        interfaces:
            %(port_1)d:
                native_vlan: 100
                description: "b1"
                acl_in: 1
            acloutport:
                number: %(port_2)d
                native_vlan: 100
                description: "b2"
            %(port_3)d:
                native_vlan: 100
                description: "b3"
            %(port_4)d:
                native_vlan: 100
                description: "b4"
"""

    @unittest.skip('needs OVS dev or > v2.8')
    def test_untagged(self):
        first_host, second_host = self.net.hosts[0:2]
        # we expected to see the rewritten address and VLAN
        tcpdump_filter = 'vlan'
        tcpdump_txt = self.tcpdump_helper(
            second_host, tcpdump_filter, [
                lambda: first_host.cmd(
                    'arp -s %s %s' % (second_host.IP(), '01:02:03:04:05:06')),
                lambda: first_host.cmd('ping -c1 %s' % second_host.IP())])
        self.assertTrue(re.search(
            '%s: ICMP echo request' % second_host.IP(), tcpdump_txt))
        self.assertTrue(re.search(
            'vlan 456.+vlan 123', tcpdump_txt))


class FaucetUntaggedMirrorTest(FaucetUntaggedTest):

    CONFIG_GLOBAL = """
vlans:
    100:
        description: "untagged"
        unicast_flood: False
"""

    CONFIG = """
        interfaces:
            %(port_1)d:
                native_vlan: 100
                description: "b1"
            %(port_2)d:
                native_vlan: 100
                description: "b2"
            %(port_3)d:
                native_vlan: 100
                description: "b3"
                mirror: %(port_1)d
            %(port_4)d:
                native_vlan: 100
                description: "b4"
"""

    def test_untagged(self):
        first_host, second_host, mirror_host = self.net.hosts[0:3]
        self.verify_ping_mirrored(first_host, second_host, mirror_host)


class FaucetTaggedTest(FaucetTest):

    CONFIG_GLOBAL = """
vlans:
    100:
        description: "tagged"
"""

    CONFIG = """
        interfaces:
            %(port_1)d:
                tagged_vlans: [100]
                description: "b1"
            %(port_2)d:
                tagged_vlans: [100]
                description: "b2"
            %(port_3)d:
                tagged_vlans: [100]
                description: "b3"
            %(port_4)d:
                tagged_vlans: [100]
                description: "b4"
"""

    def setUp(self):
        super(FaucetTaggedTest, self).setUp()
        self.topo = self.topo_class(
            self.ports_sock, dpid=self.dpid, n_tagged=4)
        self.start_net()

    def test_tagged(self):
        self.ping_all_when_learned()


class FaucetTaggedSwapVidOutputTest(FaucetTaggedTest):

    CONFIG_GLOBAL = """
vlans:
    100:
        description: "tagged"
        unicast_flood: False
    101:
        description: "tagged"
        unicast_flood: False
acls:
    1:
        - rule:
            vlan_vid: 100
            actions:
                output:
                    swap_vid: 101
                    port: acloutport
"""

    CONFIG = """
        interfaces:
            %(port_1)d:
                tagged_vlans: [100]
                description: "b1"
                acl_in: 1
            acloutport:
                number: %(port_2)d
                tagged_vlans: [101]
                description: "b2"
            %(port_3)d:
                tagged_vlans: [100]
                description: "b3"
            %(port_4)d:
                tagged_vlans: [100]
                description: "b4"
"""

    def test_tagged(self):
        first_host, second_host = self.net.hosts[0:2]
        # we expected to see the swapped VLAN VID
        tcpdump_filter = 'vlan 101'
        tcpdump_txt = self.tcpdump_helper(
            second_host, tcpdump_filter, [
                lambda: first_host.cmd(
                    'arp -s %s %s' % (second_host.IP(), '01:02:03:04:05:06')),
                lambda: first_host.cmd('ping -c1 %s' % second_host.IP())], root_intf=True)
        self.assertTrue(re.search(
            '%s: ICMP echo request' % second_host.IP(), tcpdump_txt))
        self.assertTrue(re.search(
            'vlan 101', tcpdump_txt))


class FaucetTaggedPopVlansOutputTest(FaucetTaggedTest):

    CONFIG_GLOBAL = """
vlans:
    100:
        description: "tagged"
        unicast_flood: False
acls:
    1:
        - rule:
            vlan_vid: 100
            dl_dst: "01:02:03:04:05:06"
            actions:
                output:
                    dl_dst: "06:06:06:06:06:06"
                    pop_vlans: 1
                    port: acloutport
"""

    CONFIG = """
        interfaces:
            %(port_1)d:
                tagged_vlans: [100]
                description: "b1"
                acl_in: 1
            acloutport:
                tagged_vlans: [100]
                number: %(port_2)d
                description: "b2"
            %(port_3)d:
                tagged_vlans: [100]
                description: "b3"
            %(port_4)d:
                tagged_vlans: [100]
                description: "b4"
"""

    def test_tagged(self):
        first_host, second_host = self.net.hosts[0:2]
        tcpdump_filter = 'not vlan and icmp and ether dst 06:06:06:06:06:06'
        tcpdump_txt = self.tcpdump_helper(
            second_host, tcpdump_filter, [
                lambda: first_host.cmd(
                    'arp -s %s %s' % (second_host.IP(), '01:02:03:04:05:06')),
                lambda: first_host.cmd(
                    'ping -c1 %s' % second_host.IP())], packets=10, root_intf=True)
        self.assertTrue(re.search(
            '%s: ICMP echo request' % second_host.IP(), tcpdump_txt))


class FaucetTaggedIPv4ControlPlaneTest(FaucetTaggedTest):

    CONFIG_GLOBAL = """
vlans:
    100:
        description: "tagged"
        faucet_vips: ["10.0.0.254/24"]
"""

    CONFIG = """
        max_resolve_backoff_time: 1
        interfaces:
            %(port_1)d:
                tagged_vlans: [100]
                description: "b1"
            %(port_2)d:
                tagged_vlans: [100]
                description: "b2"
            %(port_3)d:
                tagged_vlans: [100]
                description: "b3"
            %(port_4)d:
                tagged_vlans: [100]
                description: "b4"
"""

    def test_ping_controller(self):
        first_host, second_host = self.net.hosts[0:2]
        self.one_ipv4_ping(first_host, second_host.IP())
        for host in first_host, second_host:
            self.one_ipv4_controller_ping(host)


class FaucetTaggedIPv6ControlPlaneTest(FaucetTaggedTest):

    CONFIG_GLOBAL = """
vlans:
    100:
        description: "tagged"
        faucet_vips: ["fc00::1:254/112"]
"""

    CONFIG = """
        max_resolve_backoff_time: 1
        interfaces:
            %(port_1)d:
                tagged_vlans: [100]
                description: "b1"
            %(port_2)d:
                tagged_vlans: [100]
                description: "b2"
            %(port_3)d:
                tagged_vlans: [100]
                description: "b3"
            %(port_4)d:
                tagged_vlans: [100]
                description: "b4"
"""

    def test_ping_controller(self):
        first_host, second_host = self.net.hosts[0:2]
        self.add_host_ipv6_address(first_host, 'fc00::1:1/112')
        self.add_host_ipv6_address(second_host, 'fc00::1:2/112')
        self.one_ipv6_ping(first_host, 'fc00::1:2')
        for host in first_host, second_host:
            self.one_ipv6_controller_ping(host)


class FaucetTaggedICMPv6ACLTest(FaucetTaggedTest):

    CONFIG_GLOBAL = """
acls:
    1:
        - rule:
            dl_type: 0x86dd
            vlan_vid: 100
            ip_proto: 58
            icmpv6_type: 135
            ipv6_nd_target: "fc00::1:2"
            actions:
                output:
                    port: b2
        - rule:
            actions:
                allow: 1
vlans:
    100:
        description: "tagged"
        faucet_vips: ["fc00::1:254/112"]
"""

    CONFIG = """
        max_resolve_backoff_time: 1
        interfaces:
            %(port_1)d:
                tagged_vlans: [100]
                description: "b1"
                acl_in: 1
            b2:
                number: %(port_2)d
                tagged_vlans: [100]
                description: "b2"
            %(port_3)d:
                tagged_vlans: [100]
                description: "b3"
            %(port_4)d:
                tagged_vlans: [100]
                description: "b4"
"""

    def test_icmpv6_acl_match(self):
        first_host, second_host = self.net.hosts[0:2]
        self.add_host_ipv6_address(first_host, 'fc00::1:1/112')
        self.add_host_ipv6_address(second_host, 'fc00::1:2/112')
        self.one_ipv6_ping(first_host, 'fc00::1:2')
        self.wait_nonzero_packet_count_flow(
            {u'ipv6_nd_target': u'fc00::1:2'}, table_id=self.PORT_ACL_TABLE)


class FaucetTaggedIPv4RouteTest(FaucetTaggedTest):

    CONFIG_GLOBAL = """
vlans:
    100:
        description: "tagged"
        faucet_vips: ["10.0.0.254/24"]
        routes:
            - route:
                ip_dst: "10.0.1.0/24"
                ip_gw: "10.0.0.1"
            - route:
                ip_dst: "10.0.2.0/24"
                ip_gw: "10.0.0.2"
            - route:
                ip_dst: "10.0.3.0/24"
                ip_gw: "10.0.0.2"
"""

    CONFIG = """
        arp_neighbor_timeout: 2
        max_resolve_backoff_time: 1
        interfaces:
            %(port_1)d:
                tagged_vlans: [100]
                description: "b1"
            %(port_2)d:
                tagged_vlans: [100]
                description: "b2"
            %(port_3)d:
                tagged_vlans: [100]
                description: "b3"
            %(port_4)d:
                tagged_vlans: [100]
                description: "b4"
"""

    def test_tagged(self):
        host_pair = self.net.hosts[:2]
        first_host, second_host = host_pair
        first_host_routed_ip = ipaddress.ip_interface(u'10.0.1.1/24')
        second_host_routed_ip = ipaddress.ip_interface(u'10.0.2.1/24')
        for _ in range(3):
            self.verify_ipv4_routing(
                first_host, first_host_routed_ip,
                second_host, second_host_routed_ip)
            self.swap_host_macs(first_host, second_host)


class FaucetTaggedProactiveNeighborIPv4RouteTest(FaucetTaggedTest):

    CONFIG_GLOBAL = """
vlans:
    100:
        description: "tagged"
        faucet_vips: ["10.0.0.254/24"]
"""

    CONFIG = """
        arp_neighbor_timeout: 2
        max_resolve_backoff_time: 1
        proactive_learn: true
        interfaces:
            %(port_1)d:
                tagged_vlans: [100]
                description: "b1"
            %(port_2)d:
                tagged_vlans: [100]
                description: "b2"
            %(port_3)d:
                tagged_vlans: [100]
                description: "b3"
            %(port_4)d:
                tagged_vlans: [100]
                description: "b4"
"""

    def test_tagged(self):
        host_pair = self.net.hosts[:2]
        first_host, second_host = host_pair
        first_host_alias_ip = ipaddress.ip_interface(u'10.0.0.99/24')
        first_host_alias_host_ip = ipaddress.ip_interface(
            ipaddress.ip_network(first_host_alias_ip.ip))
        self.host_ipv4_alias(first_host, first_host_alias_ip)
        self.add_host_route(second_host, first_host_alias_host_ip, self.FAUCET_VIPV4.ip)
        self.one_ipv4_ping(second_host, first_host_alias_ip.ip)
        self.assertGreater(
            self.scrape_prometheus_var(
                'vlan_neighbors', {'ipv': '4', 'vlan': '100'}),
            1)


class FaucetTaggedProactiveNeighborIPv6RouteTest(FaucetTaggedTest):

    CONFIG_GLOBAL = """
vlans:
    100:
        description: "tagged"
        faucet_vips: ["fc00::1:3/64"]
"""

    CONFIG = """
        arp_neighbor_timeout: 2
        max_resolve_backoff_time: 1
        proactive_learn: true
        interfaces:
            %(port_1)d:
                tagged_vlans: [100]
                description: "b1"
            %(port_2)d:
                tagged_vlans: [100]
                description: "b2"
            %(port_3)d:
                tagged_vlans: [100]
                description: "b3"
            %(port_4)d:
                tagged_vlans: [100]
                description: "b4"
"""

    def test_tagged(self):
        host_pair = self.net.hosts[:2]
        first_host, second_host = host_pair
        first_host_alias_ip = ipaddress.ip_interface(u'fc00::1:99/64')
        faucet_vip_ip = ipaddress.ip_interface(u'fc00::1:3/126')
        first_host_alias_host_ip = ipaddress.ip_interface(
            ipaddress.ip_network(first_host_alias_ip.ip))
        self.add_host_ipv6_address(first_host, ipaddress.ip_interface(u'fc00::1:1/64'))
        # We use a narrower mask to force second_host to use the /128 route,
        # since otherwise it would realize :99 is directly connected via ND and send direct.
        self.add_host_ipv6_address(second_host, ipaddress.ip_interface(u'fc00::1:2/126'))
        self.add_host_ipv6_address(first_host, first_host_alias_ip)
        self.add_host_route(second_host, first_host_alias_host_ip, faucet_vip_ip.ip)
        self.one_ipv6_ping(second_host, first_host_alias_ip.ip)
        self.assertGreater(
            self.scrape_prometheus_var(
                'vlan_neighbors', {'ipv': '6', 'vlan': '100'}),
            1)


class FaucetUntaggedIPv4InterVLANRouteTest(FaucetUntaggedTest):

    FAUCET_MAC2 = '0e:00:00:00:00:02'

    CONFIG_GLOBAL = """
vlans:
    100:
        faucet_vips: ["10.100.0.254/24"]
    vlanb:
        vid: 200
        faucet_vips: ["10.200.0.254/24"]
        faucet_mac: "%s"
    vlanc:
        vid: 100
        description: "not used"
routers:
    router-1:
        vlans: [100, vlanb]
""" % FAUCET_MAC2

    CONFIG = """
        arp_neighbor_timeout: 2
        max_resolve_backoff_time: 1
        proactive_learn: True
        interfaces:
            %(port_1)d:
                native_vlan: 100
                description: "b1"
            %(port_2)d:
                native_vlan: vlanb
                description: "b2"
            %(port_3)d:
                native_vlan: vlanb
                description: "b3"
            %(port_4)d:
                native_vlan: vlanb
                description: "b4"
"""

    def test_untagged(self):
        first_host_ip = ipaddress.ip_interface(u'10.100.0.1/24')
        first_faucet_vip = ipaddress.ip_interface(u'10.100.0.254/24')
        second_host_ip = ipaddress.ip_interface(u'10.200.0.1/24')
        second_faucet_vip = ipaddress.ip_interface(u'10.200.0.254/24')
        first_host, second_host = self.net.hosts[:2]
        first_host.setIP(str(first_host_ip.ip), prefixLen=24)
        second_host.setIP(str(second_host_ip.ip), prefixLen=24)
        self.add_host_route(first_host, second_host_ip, first_faucet_vip.ip)
        self.add_host_route(second_host, first_host_ip, second_faucet_vip.ip)
        self.one_ipv4_ping(first_host, second_host_ip.ip)
        self.one_ipv4_ping(second_host, first_host_ip.ip)
        self.assertEquals(
            self._ip_neigh(first_host, first_faucet_vip.ip, 4), self.FAUCET_MAC)
        self.assertEquals(
            self._ip_neigh(second_host, second_faucet_vip.ip, 4), self.FAUCET_MAC2)


class FaucetUntaggedIPv6InterVLANRouteTest(FaucetUntaggedTest):

    FAUCET_MAC2 = '0e:00:00:00:00:02'

    CONFIG_GLOBAL = """
vlans:
    100:
        faucet_vips: ["fc00::1:254/64"]
    vlanb:
        vid: 200
        faucet_vips: ["fc01::1:254/64"]
        faucet_mac: "%s"
    vlanc:
        vid: 100
        description: "not used"
routers:
    router-1:
        vlans: [100, vlanb]
""" % FAUCET_MAC2

    CONFIG = """
        arp_neighbor_timeout: 2
        max_resolve_backoff_time: 1
        proactive_learn: True
        interfaces:
            %(port_1)d:
                native_vlan: 100
                description: "b1"
            %(port_2)d:
                native_vlan: vlanb
                description: "b2"
            %(port_3)d:
                native_vlan: vlanb
                description: "b3"
            %(port_4)d:
                native_vlan: vlanb
                description: "b4"
"""

    def test_untagged(self):
        host_pair = self.net.hosts[:2]
        first_host, second_host = host_pair
        first_host_net = ipaddress.ip_interface(u'fc00::1:1/64')
        second_host_net = ipaddress.ip_interface(u'fc01::1:1/64')
        self.add_host_ipv6_address(first_host, first_host_net)
        self.add_host_ipv6_address(second_host, second_host_net)
        self.add_host_route(
            first_host, second_host_net, self.FAUCET_VIPV6.ip)
        self.add_host_route(
            second_host, first_host_net, self.FAUCET_VIPV6_2.ip)
        self.one_ipv6_ping(first_host, second_host_net.ip)
        self.one_ipv6_ping(second_host, first_host_net.ip)


class FaucetUntaggedIPv4PolicyRouteTest(FaucetUntaggedTest):

    CONFIG_GLOBAL = """
vlans:
    100:
        description: "100"
        faucet_vips: ["10.0.0.254/24"]
        acl_in: pbr
    200:
        description: "200"
        faucet_vips: ["10.20.0.254/24"]
        routes:
            - route:
                ip_dst: "10.99.0.0/24"
                ip_gw: "10.20.0.2"
    300:
        description: "300"
        faucet_vips: ["10.30.0.254/24"]
        routes:
            - route:
                ip_dst: "10.99.0.0/24"
                ip_gw: "10.30.0.3"
acls:
    pbr:
        - rule:
            vlan_vid: 100
            dl_type: 0x800
            nw_dst: "10.99.0.2"
            actions:
                allow: 1
                output:
                    swap_vid: 300
        - rule:
            vlan_vid: 100
            dl_type: 0x800
            nw_dst: "10.99.0.0/24"
            actions:
                allow: 1
                output:
                    swap_vid: 200
        - rule:
            actions:
                allow: 1
routers:
    router-100-200:
        vlans: [100, 200]
    router-100-300:
        vlans: [100, 300]
"""
    CONFIG = """
        arp_neighbor_timeout: 2
        max_resolve_backoff_time: 1
        interfaces:
            %(port_1)d:
                native_vlan: 100
                description: "b1"
            %(port_2)d:
                native_vlan: 200
                description: "b2"
            %(port_3)d:
                native_vlan: 300
                description: "b3"
            %(port_4)d:
                native_vlan: 100
                description: "b4"
"""

    def test_untagged(self):
        # 10.99.0.1 is on b2, and 10.99.0.2 is on b3
        # we want to route 10.99.0.0/24 to b2, but we want
        # want to PBR 10.99.0.2/32 to b3.
        first_host_ip = ipaddress.ip_interface(u'10.0.0.1/24')
        first_faucet_vip = ipaddress.ip_interface(u'10.0.0.254/24')
        second_host_ip = ipaddress.ip_interface(u'10.20.0.2/24')
        second_faucet_vip = ipaddress.ip_interface(u'10.20.0.254/24')
        third_host_ip = ipaddress.ip_interface(u'10.30.0.3/24')
        third_faucet_vip = ipaddress.ip_interface(u'10.30.0.254/24')
        first_host, second_host, third_host = self.net.hosts[:3]
        remote_ip = ipaddress.ip_interface(u'10.99.0.1/24')
        remote_ip2 = ipaddress.ip_interface(u'10.99.0.2/24')
        second_host.setIP(str(second_host_ip.ip), prefixLen=24)
        third_host.setIP(str(third_host_ip.ip), prefixLen=24)
        self.host_ipv4_alias(second_host, remote_ip)
        self.host_ipv4_alias(third_host, remote_ip2)
        self.add_host_route(first_host, remote_ip, first_faucet_vip.ip)
        self.add_host_route(second_host, first_host_ip, second_faucet_vip.ip)
        self.add_host_route(third_host, first_host_ip, third_faucet_vip.ip)
        # ensure all nexthops resolved.
        self.one_ipv4_ping(first_host, first_faucet_vip.ip)
        self.one_ipv4_ping(second_host, second_faucet_vip.ip)
        self.one_ipv4_ping(third_host, third_faucet_vip.ip)
        self.wait_for_route_as_flow(
            second_host.MAC(), ipaddress.IPv4Network(u'10.99.0.0/24'), vlan_vid=200)
        self.wait_for_route_as_flow(
            third_host.MAC(), ipaddress.IPv4Network(u'10.99.0.0/24'), vlan_vid=300)
        # verify b1 can reach 10.99.0.1 and .2 on b2 and b3 respectively.
        self.one_ipv4_ping(first_host, remote_ip.ip)
        self.one_ipv4_ping(first_host, remote_ip2.ip)


class FaucetUntaggedMixedIPv4RouteTest(FaucetUntaggedTest):

    CONFIG_GLOBAL = """
vlans:
    100:
        description: "untagged"
        faucet_vips: ["172.16.0.254/24", "10.0.0.254/24"]
"""

    CONFIG = """
        arp_neighbor_timeout: 2
        max_resolve_backoff_time: 1
        interfaces:
            %(port_1)d:
                native_vlan: 100
                description: "b1"
            %(port_2)d:
                native_vlan: 100
                description: "b2"
            %(port_3)d:
                native_vlan: 100
                description: "b3"
            %(port_4)d:
                native_vlan: 100
                description: "b4"
"""

    def test_untagged(self):
        host_pair = self.net.hosts[:2]
        first_host, second_host = host_pair
        first_host_net = ipaddress.ip_interface(u'10.0.0.1/24')
        second_host_net = ipaddress.ip_interface(u'172.16.0.1/24')
        second_host.setIP(str(second_host_net.ip), prefixLen=24)
        self.one_ipv4_ping(first_host, self.FAUCET_VIPV4.ip)
        self.one_ipv4_ping(second_host, self.FAUCET_VIPV4_2.ip)
        self.add_host_route(
            first_host, second_host_net, self.FAUCET_VIPV4.ip)
        self.add_host_route(
            second_host, first_host_net, self.FAUCET_VIPV4_2.ip)
        self.one_ipv4_ping(first_host, second_host_net.ip)
        self.one_ipv4_ping(second_host, first_host_net.ip)


class FaucetUntaggedMixedIPv6RouteTest(FaucetUntaggedTest):

    CONFIG_GLOBAL = """
vlans:
    100:
        description: "untagged"
        faucet_vips: ["fc00::1:254/64", "fc01::1:254/64"]
"""

    CONFIG = """
        arp_neighbor_timeout: 2
        max_resolve_backoff_time: 1
        interfaces:
            %(port_1)d:
                native_vlan: 100
                description: "b1"
            %(port_2)d:
                native_vlan: 100
                description: "b2"
            %(port_3)d:
                native_vlan: 100
                description: "b3"
            %(port_4)d:
                native_vlan: 100
                description: "b4"
"""

    def test_untagged(self):
        host_pair = self.net.hosts[:2]
        first_host, second_host = host_pair
        first_host_net = ipaddress.ip_interface(u'fc00::1:1/64')
        second_host_net = ipaddress.ip_interface(u'fc01::1:1/64')
        self.add_host_ipv6_address(first_host, first_host_net)
        self.one_ipv6_ping(first_host, self.FAUCET_VIPV6.ip)
        self.add_host_ipv6_address(second_host, second_host_net)
        self.one_ipv6_ping(second_host, self.FAUCET_VIPV6_2.ip)
        self.add_host_route(
            first_host, second_host_net, self.FAUCET_VIPV6.ip)
        self.add_host_route(
            second_host, first_host_net, self.FAUCET_VIPV6_2.ip)
        self.one_ipv6_ping(first_host, second_host_net.ip)
        self.one_ipv6_ping(second_host, first_host_net.ip)


class FaucetUntaggedBGPIPv6DefaultRouteTest(FaucetUntaggedTest):

    CONFIG_GLOBAL = """
vlans:
    100:
        description: "untagged"
        faucet_vips: ["fc00::1:254/112"]
        bgp_port: %(bgp_port)d
        bgp_as: 1
        bgp_routerid: "1.1.1.1"
        bgp_neighbor_addresses: ["::1"]
        bgp_neighbor_as: 2
"""

    CONFIG = """
        arp_neighbor_timeout: 2
        max_resolve_backoff_time: 1
        interfaces:
            %(port_1)d:
                native_vlan: 100
                description: "b1"
            %(port_2)d:
                native_vlan: 100
                description: "b2"
            %(port_3)d:
                native_vlan: 100
                description: "b3"
            %(port_4)d:
                native_vlan: 100
                description: "b4"
"""

    exabgp_peer_conf = """
    static {
      route ::/0 next-hop fc00::1:1 local-preference 100;
    }
"""

    exabgp_log = None

    def pre_start_net(self):
        exabgp_conf = self.get_exabgp_conf('::1', self.exabgp_peer_conf)
        self.exabgp_log, self.exabgp_err = self.start_exabgp(exabgp_conf)

    def test_untagged(self):
        first_host, second_host = self.net.hosts[:2]
        self.add_host_ipv6_address(first_host, 'fc00::1:1/112')
        self.add_host_ipv6_address(second_host, 'fc00::1:2/112')
        first_host_alias_ip = ipaddress.ip_interface(u'fc00::50:1/112')
        first_host_alias_host_ip = ipaddress.ip_interface(
            ipaddress.ip_network(first_host_alias_ip.ip))
        self.add_host_ipv6_address(first_host, first_host_alias_ip)
        self.wait_bgp_up('::1', 100, self.exabgp_log, self.exabgp_err)
        self.assertGreater(
            self.scrape_prometheus_var(
                'bgp_neighbor_routes', {'ipv': '6', 'vlan': '100'}),
            0)
        self.wait_exabgp_sent_updates(self.exabgp_log)
        self.add_host_route(
            second_host, first_host_alias_host_ip, self.FAUCET_VIPV6.ip)
        self.one_ipv6_ping(second_host, first_host_alias_ip.ip)
        self.one_ipv6_controller_ping(first_host)


class FaucetUntaggedBGPIPv6RouteTest(FaucetUntaggedTest):

    CONFIG_GLOBAL = """
vlans:
    100:
        description: "untagged"
        faucet_vips: ["fc00::1:254/112"]
        bgp_port: %(bgp_port)d
        bgp_as: 1
        bgp_routerid: "1.1.1.1"
        bgp_neighbor_addresses: ["::1"]
        bgp_neighbor_as: 2
"""

    CONFIG = """
        arp_neighbor_timeout: 2
        max_resolve_backoff_time: 1
        interfaces:
            %(port_1)d:
                native_vlan: 100
                description: "b1"
            %(port_2)d:
                native_vlan: 100
                description: "b2"
            %(port_3)d:
                native_vlan: 100
                description: "b3"
            %(port_4)d:
                native_vlan: 100
                description: "b4"
"""

    exabgp_peer_conf = """
    static {
      route fc00::10:1/112 next-hop fc00::1:1 local-preference 100;
      route fc00::20:1/112 next-hop fc00::1:2 local-preference 100;
      route fc00::30:1/112 next-hop fc00::1:2 local-preference 100;
      route fc00::40:1/112 next-hop fc00::1:254;
      route fc00::50:1/112 next-hop fc00::2:2;
    }
"""
    exabgp_log = None

    def pre_start_net(self):
        exabgp_conf = self.get_exabgp_conf('::1', self.exabgp_peer_conf)
        self.exabgp_log, self.exabgp_err = self.start_exabgp(exabgp_conf)

    def test_untagged(self):
        first_host, second_host = self.net.hosts[:2]
        self.wait_bgp_up('::1', 100, self.exabgp_log, self.exabgp_err)
        self.assertGreater(
            self.scrape_prometheus_var(
                'bgp_neighbor_routes', {'ipv': '6', 'vlan': '100'}),
            0)
        self.wait_exabgp_sent_updates(self.exabgp_log)
        self.verify_invalid_bgp_route('fc00::40:1/112 cannot be us')
        self.verify_invalid_bgp_route('fc00::50:1/112 is not a connected network')
        self.verify_ipv6_routing_mesh()
        self.flap_all_switch_ports()
        self.verify_ipv6_routing_mesh()
        for host in first_host, second_host:
            self.one_ipv6_controller_ping(host)


class FaucetUntaggedSameVlanIPv6RouteTest(FaucetUntaggedTest):

    CONFIG_GLOBAL = """
vlans:
    100:
        description: "untagged"
        faucet_vips: ["fc00::10:1/112", "fc00::20:1/112"]
        routes:
            - route:
                ip_dst: "fc00::10:0/112"
                ip_gw: "fc00::10:2"
            - route:
                ip_dst: "fc00::20:0/112"
                ip_gw: "fc00::20:2"
"""

    CONFIG = """
        arp_neighbor_timeout: 2
        max_resolve_backoff_time: 1
        interfaces:
            %(port_1)d:
                native_vlan: 100
                description: "b1"
            %(port_2)d:
                native_vlan: 100
                description: "b2"
            %(port_3)d:
                native_vlan: 100
                description: "b3"
            %(port_4)d:
                native_vlan: 100
                description: "b4"
"""

    def test_untagged(self):
        first_host, second_host = self.net.hosts[:2]
        first_host_ip = ipaddress.ip_interface(u'fc00::10:2/112')
        first_host_ctrl_ip = ipaddress.ip_address(u'fc00::10:1')
        second_host_ip = ipaddress.ip_interface(u'fc00::20:2/112')
        second_host_ctrl_ip = ipaddress.ip_address(u'fc00::20:1')
        self.add_host_ipv6_address(first_host, first_host_ip)
        self.add_host_ipv6_address(second_host, second_host_ip)
        self.add_host_route(
            first_host, second_host_ip, first_host_ctrl_ip)
        self.add_host_route(
            second_host, first_host_ip, second_host_ctrl_ip)
        self.wait_for_route_as_flow(
            first_host.MAC(), first_host_ip.network)
        self.wait_for_route_as_flow(
            second_host.MAC(), second_host_ip.network)
        self.one_ipv6_ping(first_host, second_host_ip.ip)
        self.one_ipv6_ping(first_host, second_host_ctrl_ip)
        self.one_ipv6_ping(second_host, first_host_ip.ip)
        self.one_ipv6_ping(second_host, first_host_ctrl_ip)


class FaucetUntaggedIPv6RouteTest(FaucetUntaggedTest):

    CONFIG_GLOBAL = """
vlans:
    100:
        description: "untagged"
        faucet_vips: ["fc00::1:254/112"]
        bgp_port: %(bgp_port)d
        bgp_as: 1
        bgp_routerid: "1.1.1.1"
        bgp_neighbor_addresses: ["::1"]
        bgp_neighbor_as: 2
        routes:
            - route:
                ip_dst: "fc00::10:0/112"
                ip_gw: "fc00::1:1"
            - route:
                ip_dst: "fc00::20:0/112"
                ip_gw: "fc00::1:2"
            - route:
                ip_dst: "fc00::30:0/112"
                ip_gw: "fc00::1:2"
"""

    CONFIG = """
        arp_neighbor_timeout: 2
        max_resolve_backoff_time: 1
        interfaces:
            %(port_1)d:
                native_vlan: 100
                description: "b1"
            %(port_2)d:
                native_vlan: 100
                description: "b2"
            %(port_3)d:
                native_vlan: 100
                description: "b3"
            %(port_4)d:
                native_vlan: 100
                description: "b4"
"""

    exabgp_log = None

    def pre_start_net(self):
        exabgp_conf = self.get_exabgp_conf('::1')
        self.exabgp_log, self.exabgp_err = self.start_exabgp(exabgp_conf)

    def test_untagged(self):
        self.verify_ipv6_routing_mesh()
        second_host = self.net.hosts[1]
        self.flap_all_switch_ports()
        self.wait_for_route_as_flow(
            second_host.MAC(), ipaddress.IPv6Network(u'fc00::30:0/112'))
        self.verify_ipv6_routing_mesh()
        self.wait_bgp_up('::1', 100, self.exabgp_log, self.exabgp_err)
        self.assertGreater(
            self.scrape_prometheus_var(
                'bgp_neighbor_routes', {'ipv': '6', 'vlan': '100'}),
            0)
        updates = self.exabgp_updates(self.exabgp_log)
        assert re.search('fc00::1:0/112 next-hop fc00::1:254', updates)
        assert re.search('fc00::10:0/112 next-hop fc00::1:1', updates)
        assert re.search('fc00::20:0/112 next-hop fc00::1:2', updates)
        assert re.search('fc00::30:0/112 next-hop fc00::1:2', updates)


class FaucetTaggedIPv6RouteTest(FaucetTaggedTest):
    """Test basic IPv6 routing without BGP."""

    CONFIG_GLOBAL = """
vlans:
    100:
        description: "tagged"
        faucet_vips: ["fc00::1:254/112"]
        routes:
            - route:
                ip_dst: "fc00::10:0/112"
                ip_gw: "fc00::1:1"
            - route:
                ip_dst: "fc00::20:0/112"
                ip_gw: "fc00::1:2"
"""

    CONFIG = """
        arp_neighbor_timeout: 2
        max_resolve_backoff_time: 1
        interfaces:
            %(port_1)d:
                tagged_vlans: [100]
                description: "b1"
            %(port_2)d:
                tagged_vlans: [100]
                description: "b2"
            %(port_3)d:
                tagged_vlans: [100]
                description: "b3"
            %(port_4)d:
                tagged_vlans: [100]
                description: "b4"
"""

    def test_tagged(self):
        """Test IPv6 routing works."""
        host_pair = self.net.hosts[:2]
        first_host, second_host = host_pair
        first_host_ip = ipaddress.ip_interface(u'fc00::1:1/112')
        second_host_ip = ipaddress.ip_interface(u'fc00::1:2/112')
        first_host_routed_ip = ipaddress.ip_interface(u'fc00::10:1/112')
        second_host_routed_ip = ipaddress.ip_interface(u'fc00::20:1/112')
        for _ in range(5):
            self.verify_ipv6_routing_pair(
                first_host, first_host_ip, first_host_routed_ip,
                second_host, second_host_ip, second_host_routed_ip)
            self.swap_host_macs(first_host, second_host)


class FaucetStringOfDPTest(FaucetTest):

    NUM_HOSTS = 4
    VID = 100
    dpids = None

    def build_net(self, stack=False, n_dps=1,
                  n_tagged=0, tagged_vid=100,
                  n_untagged=0, untagged_vid=100,
                  include=[], include_optional=[], acls={}, acl_in_dp={}):
        """Set up Mininet and Faucet for the given topology."""

        self.dpids = [str(self.rand_dpid()) for _ in range(n_dps)]
        self.dpid = self.dpids[0]
        self.CONFIG = self.get_config(
            self.dpids,
            stack,
            self.hardware,
            self.debug_log_path,
            n_tagged,
            tagged_vid,
            n_untagged,
            untagged_vid,
            include,
            include_optional,
            acls,
            acl_in_dp,
        )
        open(self.faucet_config_path, 'w').write(self.CONFIG)
        self.topo = faucet_mininet_test_topo.FaucetStringOfDPSwitchTopo(
            self.ports_sock,
            dpids=self.dpids,
            n_tagged=n_tagged,
            tagged_vid=tagged_vid,
            n_untagged=n_untagged,
            test_name=self._test_name(),
        )

    def get_config(self, dpids=[], stack=False, hardware=None, ofchannel_log=None,
                   n_tagged=0, tagged_vid=0, n_untagged=0, untagged_vid=0,
                   include=[], include_optional=[], acls={}, acl_in_dp={}):
        """Build a complete Faucet configuration for each datapath, using the given topology."""

        def dp_name(i):
            return 'faucet-%i' % (i + 1)

        def add_vlans(n_tagged, tagged_vid, n_untagged, untagged_vid):
            vlans_config = {}
            if n_untagged:
                vlans_config[untagged_vid] = {
                    'description': 'untagged',
                }

            if ((n_tagged and not n_untagged) or
                    (n_tagged and n_untagged and tagged_vid != untagged_vid)):
                vlans_config[tagged_vid] = {
                    'description': 'tagged',
                }
            return vlans_config

        def add_acl_to_port(name, port, interfaces_config):
            if name in acl_in_dp and port in acl_in_dp[name]:
                interfaces_config[port]['acl_in'] = acl_in_dp[name][port]

        def add_dp_to_dp_ports(dp_config, port, interfaces_config, i,
                               dpid_count, stack, n_tagged, tagged_vid,
                               n_untagged, untagged_vid):
            # Add configuration for the switch-to-switch links
            # (0 for a single switch, 1 for an end switch, 2 for middle switches).
            first_dp = i == 0
            second_dp = i == 1
            last_dp = i == dpid_count - 1
            end_dp = first_dp or last_dp
            num_switch_links = 0
            if dpid_count > 1:
                if end_dp:
                    num_switch_links = 1
                else:
                    num_switch_links = 2

            if stack and first_dp:
                dp_config['stack'] = {
                    'priority': 1
                }

            first_stack_port = port

            for stack_dp_port in range(num_switch_links):
                tagged_vlans = None

                peer_dp = None
                if stack_dp_port == 0:
                    if first_dp:
                        peer_dp = i + 1
                    else:
                        peer_dp = i - 1
                    if first_dp or second_dp:
                        peer_port = first_stack_port
                    else:
                        peer_port = first_stack_port + 1
                else:
                    peer_dp = i + 1
                    peer_port = first_stack_port

                description = 'to %s' % dp_name(peer_dp)

                interfaces_config[port] = {
                    'description': description,
                }

                if stack:
                    interfaces_config[port]['stack'] = {
                        'dp': dp_name(peer_dp),
                        'port': peer_port,
                    }
                else:
                    if n_tagged and n_untagged and n_tagged != n_untagged:
                        tagged_vlans = [tagged_vid, untagged_vid]
                    elif ((n_tagged and not n_untagged) or
                          (n_tagged and n_untagged and tagged_vid == untagged_vid)):
                        tagged_vlans = [tagged_vid]
                    elif n_untagged and not n_tagged:
                        tagged_vlans = [untagged_vid]

                    if tagged_vlans:
                        interfaces_config[port]['tagged_vlans'] = tagged_vlans

                add_acl_to_port(name, port, interfaces_config)
                port += 1

        def add_dp(name, dpid, i, dpid_count, stack,
                   n_tagged, tagged_vid, n_untagged, untagged_vid):
            dpid_ofchannel_log = ofchannel_log + str(i)
            dp_config = {
                'dp_id': int(dpid),
                'hardware': hardware,
                'ofchannel_log': dpid_ofchannel_log,
                'interfaces': {},
            }
            interfaces_config = dp_config['interfaces']

            port = 1
            for _ in range(n_tagged):
                interfaces_config[port] = {
                    'tagged_vlans': [tagged_vid],
                    'description': 'b%i' % port,
                }
                add_acl_to_port(name, port, interfaces_config)
                port += 1

            for _ in range(n_untagged):
                interfaces_config[port] = {
                    'native_vlan': untagged_vid,
                    'description': 'b%i' % port,
                }
                add_acl_to_port(name, port, interfaces_config)
                port += 1

            add_dp_to_dp_ports(
                dp_config, port, interfaces_config, i, dpid_count, stack,
                n_tagged, tagged_vid, n_untagged, untagged_vid)

            return dp_config

        config = {'version': 2}

        if include:
            config['include'] = list(include)

        if include_optional:
            config['include-optional'] = list(include_optional)

        config['vlans'] = add_vlans(
            n_tagged, tagged_vid, n_untagged, untagged_vid)

        config['acls'] = acls.copy()

        dpid_count = len(dpids)
        config['dps'] = {}

        for i, dpid in enumerate(dpids):
            name = dp_name(i)
            config['dps'][name] = add_dp(
                name, dpid, i, dpid_count, stack,
                n_tagged, tagged_vid, n_untagged, untagged_vid)

        return yaml.dump(config, default_flow_style=False)

    def matching_flow_present(self, match, timeout=10, table_id=None,
                              actions=None, match_exact=None):
        """Find the first DP that has a flow that matches match."""
        for dpid in self.dpids:
            if self.matching_flow_present_on_dpid(
                    dpid, match, timeout=timeout,
                    table_id=table_id, actions=actions,
                    match_exact=match_exact):
                return True
        return False

    def eventually_all_reachable(self, retries=3):
        """Allow time for distributed learning to happen."""
        for _ in range(retries):
            loss = self.net.pingAll()
            if loss == 0:
                break
        self.assertEquals(0, loss)


class FaucetStringOfDPUntaggedTest(FaucetStringOfDPTest):

    NUM_DPS = 3

    def setUp(self):
        super(FaucetStringOfDPUntaggedTest, self).setUp()
        self.build_net(
            n_dps=self.NUM_DPS, n_untagged=self.NUM_HOSTS, untagged_vid=self.VID)
        self.start_net()

    def test_untagged(self):
        """All untagged hosts in multi switch topology can reach one another."""
        self.assertEquals(0, self.net.pingAll())


class FaucetStringOfDPTaggedTest(FaucetStringOfDPTest):

    NUM_DPS = 3

    def setUp(self):
        super(FaucetStringOfDPTaggedTest, self).setUp()
        self.build_net(
            n_dps=self.NUM_DPS, n_tagged=self.NUM_HOSTS, tagged_vid=self.VID)
        self.start_net()

    def test_tagged(self):
        """All tagged hosts in multi switch topology can reach one another."""
        self.assertEquals(0, self.net.pingAll())


class FaucetStackStringOfDPTaggedTest(FaucetStringOfDPTest):
    """Test topology of stacked datapaths with tagged hosts."""

    NUM_DPS = 3

    def setUp(self):
        super(FaucetStackStringOfDPTaggedTest, self).setUp()
        self.build_net(
            stack=True,
            n_dps=self.NUM_DPS,
            n_tagged=self.NUM_HOSTS,
            tagged_vid=self.VID)
        self.start_net()

    def test_tagged(self):
        """All tagged hosts in stack topology can reach each other."""
        self.eventually_all_reachable()


class FaucetStackStringOfDPUntaggedTest(FaucetStringOfDPTest):
    """Test topology of stacked datapaths with tagged hosts."""

    NUM_DPS = 2
    NUM_HOSTS = 2

    def setUp(self):
        super(FaucetStackStringOfDPUntaggedTest, self).setUp()
        self.build_net(
            stack=True,
            n_dps=self.NUM_DPS,
            n_untagged=self.NUM_HOSTS,
            untagged_vid=self.VID)
        self.start_net()

    def test_untagged(self):
        """All untagged hosts in stack topology can reach each other."""
        self.eventually_all_reachable()


class FaucetStringOfDPACLOverrideTest(FaucetStringOfDPTest):

    NUM_DPS = 1
    NUM_HOSTS = 2

    # ACL rules which will get overridden.
    ACLS = {
        1: [
            {'rule': {
                'dl_type': int('0x800', 16),
                'nw_proto': 6,
                'tp_dst': 5001,
                'actions': {
                    'allow': 1,
                },
            }},
            {'rule': {
                'dl_type': int('0x800', 16),
                'nw_proto': 6,
                'tp_dst': 5002,
                'actions': {
                    'allow': 0,
                },
            }},
            {'rule': {
                'actions': {
                    'allow': 1,
                },
            }},
        ],
    }

    # ACL rules which get put into an include-optional
    # file, then reloaded into FAUCET.
    ACLS_OVERRIDE = {
        1: [
            {'rule': {
                'dl_type': int('0x800', 16),
                'nw_proto': 6,
                'tp_dst': 5001,
                'actions': {
                    'allow': 0,
                },
            }},
            {'rule': {
                'dl_type': int('0x800', 16),
                'nw_proto': 6,
                'tp_dst': 5002,
                'actions': {
                    'allow': 1,
                },
            }},
            {'rule': {
                'actions': {
                    'allow': 1,
                },
            }},
        ],
    }

    # DP-to-acl_in port mapping.
    ACL_IN_DP = {
        'faucet-1': {
            # Port 1, acl_in = 1
            1: 1,
        },
    }

    def setUp(self):
        super(FaucetStringOfDPACLOverrideTest, self).setUp()
        self.acls_config = os.path.join(self.tmpdir, 'acls.yaml')
        self.build_net(
            n_dps=self.NUM_DPS,
            n_untagged=self.NUM_HOSTS,
            untagged_vid=self.VID,
            include_optional=[self.acls_config],
            acls=self.ACLS,
            acl_in_dp=self.ACL_IN_DP,
        )
        self.start_net()

    def test_port5001_blocked(self):
        """Test that TCP port 5001 is blocked."""
        self.ping_all_when_learned()
        first_host, second_host = self.net.hosts[0:2]
        self.verify_tp_dst_notblocked(5001, first_host, second_host)
        open(self.acls_config, 'w').write(self.get_config(acls=self.ACLS_OVERRIDE))
        self.verify_hup_faucet()
        self.verify_tp_dst_blocked(5001, first_host, second_host)

    def test_port5002_notblocked(self):
        """Test that TCP port 5002 is not blocked."""
        self.ping_all_when_learned()
        first_host, second_host = self.net.hosts[0:2]
        self.verify_tp_dst_blocked(5002, first_host, second_host)
        open(self.acls_config, 'w').write(self.get_config(acls=self.ACLS_OVERRIDE))
        self.verify_hup_faucet()
        self.verify_tp_dst_notblocked(5002, first_host, second_host)


class FaucetGroupTableTest(FaucetUntaggedTest):

    CONFIG = """
        group_table: True
        interfaces:
            %(port_1)d:
                native_vlan: 100
                description: "b1"
            %(port_2)d:
                native_vlan: 100
                description: "b2"
            %(port_3)d:
                native_vlan: 100
                description: "b3"
            %(port_4)d:
                native_vlan: 100
                description: "b4"
"""

    def test_group_exist(self):
        self.assertEqual(
            100,
            self.get_group_id_for_matching_flow(
                {u'dl_vlan': u'100', u'dl_dst': u'ff:ff:ff:ff:ff:ff'},
                table_id=self.FLOOD_TABLE))


class FaucetTaggedGroupTableTest(FaucetTaggedTest):

    CONFIG = """
        group_table: True
        interfaces:
            %(port_1)d:
                tagged_vlans: [100]
                description: "b1"
            %(port_2)d:
                tagged_vlans: [100]
                description: "b2"
            %(port_3)d:
                tagged_vlans: [100]
                description: "b3"
            %(port_4)d:
                tagged_vlans: [100]
                description: "b4"
"""

    def test_group_exist(self):
        self.assertEqual(
            100,
            self.get_group_id_for_matching_flow(
                {u'dl_vlan': u'100', u'dl_dst': u'ff:ff:ff:ff:ff:ff'},
                table_id=self.FLOOD_TABLE))


class FaucetGroupTableUntaggedIPv4RouteTest(FaucetUntaggedTest):

    CONFIG_GLOBAL = """
vlans:
    100:
        description: "untagged"
        faucet_vips: ["10.0.0.254/24"]
        routes:
            - route:
                ip_dst: "10.0.1.0/24"
                ip_gw: "10.0.0.1"
            - route:
                ip_dst: "10.0.2.0/24"
                ip_gw: "10.0.0.2"
            - route:
                ip_dst: "10.0.3.0/24"
                ip_gw: "10.0.0.2"
"""
    CONFIG = """
        arp_neighbor_timeout: 2
        max_resolve_backoff_time: 1
        group_table_routing: True
        interfaces:
            %(port_1)d:
                native_vlan: 100
                description: "b1"
            %(port_2)d:
                native_vlan: 100
                description: "b2"
            %(port_3)d:
                native_vlan: 100
                description: "b3"
            %(port_4)d:
                native_vlan: 100
                description: "b4"
"""

    def test_untagged(self):
        host_pair = self.net.hosts[:2]
        first_host, second_host = host_pair
        first_host_routed_ip = ipaddress.ip_interface(u'10.0.1.1/24')
        second_host_routed_ip = ipaddress.ip_interface(u'10.0.2.1/24')
        self.verify_ipv4_routing(
            first_host, first_host_routed_ip,
            second_host, second_host_routed_ip,
            with_group_table=True)
        self.swap_host_macs(first_host, second_host)
        self.verify_ipv4_routing(
            first_host, first_host_routed_ip,
            second_host, second_host_routed_ip,
            with_group_table=True)


class FaucetGroupUntaggedIPv6RouteTest(FaucetUntaggedTest):

    CONFIG_GLOBAL = """
vlans:
    100:
        description: "untagged"
        faucet_vips: ["fc00::1:254/112"]
        routes:
            - route:
                ip_dst: "fc00::10:0/112"
                ip_gw: "fc00::1:1"
            - route:
                ip_dst: "fc00::20:0/112"
                ip_gw: "fc00::1:2"
            - route:
                ip_dst: "fc00::30:0/112"
                ip_gw: "fc00::1:2"
"""

    CONFIG = """
        arp_neighbor_timeout: 2
        max_resolve_backoff_time: 1
        group_table_routing: True
        interfaces:
            %(port_1)d:
                native_vlan: 100
                description: "b1"
            %(port_2)d:
                native_vlan: 100
                description: "b2"
            %(port_3)d:
                native_vlan: 100
                description: "b3"
            %(port_4)d:
                native_vlan: 100
                description: "b4"
"""

    def test_untagged(self):
        host_pair = self.net.hosts[:2]
        first_host, second_host = host_pair
        first_host_ip = ipaddress.ip_interface(u'fc00::1:1/112')
        second_host_ip = ipaddress.ip_interface(u'fc00::1:2/112')
        first_host_routed_ip = ipaddress.ip_interface(u'fc00::10:1/112')
        second_host_routed_ip = ipaddress.ip_interface(u'fc00::20:1/112')
        self.verify_ipv6_routing_pair(
            first_host, first_host_ip, first_host_routed_ip,
            second_host, second_host_ip, second_host_routed_ip,
            with_group_table=True)
        self.swap_host_macs(first_host, second_host)
        self.verify_ipv6_routing_pair(
            first_host, first_host_ip, first_host_routed_ip,
            second_host, second_host_ip, second_host_routed_ip,
            with_group_table=True)


class FaucetEthSrcMaskTest(FaucetUntaggedTest):
    CONFIG_GLOBAL = """
vlans:
    100:
        description: "untagged"

acls:
    1:
        - rule:
            eth_src: 0e:0d:00:00:00:00/ff:ff:00:00:00:00
            actions:
                allow: 1
        - rule:
            actions:
                allow: 0
"""
    CONFIG = """
        interfaces:
            %(port_1)d:
                native_vlan: 100
                description: "b1"
                acl_in: 1
            %(port_2)d:
                native_vlan: 100
                description: "b2"
            %(port_3)d:
                native_vlan: 100
                description: "b3"
            %(port_4)d:
                native_vlan: 100
                description: "b4"
"""

    def test_untagged(self):
        first_host, second_host = self.net.hosts[0:2]
        first_host.setMAC('0e:0d:00:00:00:99')
        self.assertEqual(0, self.net.ping((first_host, second_host)))
        self.wait_nonzero_packet_count_flow(
            {u'dl_src': u'0e:0d:00:00:00:00/ff:ff:00:00:00:00'},
            table_id=self.PORT_ACL_TABLE)


class FaucetDestRewriteTest(FaucetUntaggedTest):
    CONFIG_GLOBAL = """
vlans:
    100:
        description: "untagged"

acls:
    1:
        - rule:
            dl_dst: "00:00:00:00:00:02"
            actions:
                allow: 1
                output:
                    dl_dst: "00:00:00:00:00:03"
        - rule:
            actions:
                allow: 1
"""
    CONFIG = """
        interfaces:
            %(port_1)d:
                native_vlan: 100
                description: "b1"
                acl_in: 1
            %(port_2)d:
                native_vlan: 100
                description: "b2"
            %(port_3)d:
                native_vlan: 100
                description: "b3"
            %(port_4)d:
                native_vlan: 100
                description: "b4"
"""

    def test_untagged(self):
        first_host, second_host = self.net.hosts[0:2]
        # we expect to see the rewritten mac address.
        tcpdump_filter = ('icmp and ether dst 00:00:00:00:00:03')
        tcpdump_txt = self.tcpdump_helper(
            second_host, tcpdump_filter, [
                lambda: first_host.cmd(
                    'arp -s %s %s' % (second_host.IP(), '00:00:00:00:00:02')),
                lambda: first_host.cmd('ping -c1 %s' % second_host.IP())])
        self.assertTrue(re.search(
            '%s: ICMP echo request' % second_host.IP(), tcpdump_txt))

    def verify_dest_rewrite(self, source_host, overridden_host, rewrite_host, tcpdump_host):
        overridden_host.setMAC('00:00:00:00:00:02')
        rewrite_host.setMAC('00:00:00:00:00:03')
        rewrite_host.cmd('arp -s %s %s' % (overridden_host.IP(), overridden_host.MAC()))
        rewrite_host.cmd('ping -c1 %s' % overridden_host.IP())
        self.wait_until_matching_flow(
            {u'dl_dst': u'00:00:00:00:00:03'},
            table_id=self.ETH_DST_TABLE,
            actions=[u'OUTPUT:%u' % self.port_map['port_3']])
        tcpdump_filter = ('icmp and ether src %s and ether dst %s' % (
            source_host.MAC(), rewrite_host.MAC()))
        tcpdump_txt = self.tcpdump_helper(
            tcpdump_host, tcpdump_filter, [
                lambda: source_host.cmd(
                    'arp -s %s %s' % (rewrite_host.IP(), overridden_host.MAC())),
                # this will fail if no reply
                lambda: self.one_ipv4_ping(
                    source_host, rewrite_host.IP(), require_host_learned=False)])
        # ping from h1 to h2.mac should appear in third host, and not second host, as
        # the acl should rewrite the dst mac.
        self.assertFalse(re.search(
            '%s: ICMP echo request' % rewrite_host.IP(), tcpdump_txt))

    def test_switching(self):
        """Tests that a acl can rewrite the destination mac address,
           and the packet will only go out the port of the new mac.
           (Continues through faucet pipeline)
        """
        source_host, overridden_host, rewrite_host = self.net.hosts[0:3]
        self.verify_dest_rewrite(
            source_host, overridden_host, rewrite_host, overridden_host)


@unittest.skip('use_idle_timeout unreliable')
class FaucetWithUseIdleTimeoutTest(FaucetUntaggedTest):
    CONFIG_GLOBAL = """
vlans:
    100:
        description: "untagged"
"""
    CONFIG = """
        timeout: 8
        use_idle_timeout: true
        interfaces:
            %(port_1)d:
                native_vlan: 100
                description: "b1"
            %(port_2)d:
                native_vlan: 100
                description: "b2"
            %(port_3)d:
                native_vlan: 100
                description: "b3"
            %(port_4)d:
                native_vlan: 100
                description: "b4"
"""

    def wait_for_host_removed(self, host, in_port, timeout=5):
        for _ in range(timeout):
            if not self.host_learned(host, in_port=in_port, timeout=1):
                return
        self.fail('flow matching %s still exists' % match)

    def wait_for_flowremoved_msg(self, src_mac=None, dst_mac=None, timeout=30):
        pattern = "OFPFlowRemoved"
        mac = None
        if src_mac:
            pattern = "OFPFlowRemoved(.*)'eth_src': '%s'" % src_mac
            mac = src_mac
        if dst_mac:
            pattern = "OFPFlowRemoved(.*)'eth_dst': '%s'" % dst_mac
            mac = dst_mac
        for i in range(timeout):
            for _, debug_log in self._get_ofchannel_logs():
                match = re.search(pattern, open(debug_log).read())
            if match:
                return
            time.sleep(1)
        self.fail('Not received OFPFlowRemoved for host %s' % mac)

    def wait_for_host_log_msg(self, host_mac, msg, timeout=15):
        controller = self._get_controller()
        count = 0
        for _ in range(timeout):
            count = controller.cmd('grep -c "%s %s" %s' % (
                msg, host_mac, self.env['faucet']['FAUCET_LOG']))
            if int(count) != 0:
                break
            time.sleep(1)
        self.assertGreaterEqual(int(count), 1,
            'log msg "%s" for host %s not found' % (msg, host_mac))

    def test_untagged(self):
        self.ping_all_when_learned()
        first_host, second_host = self.net.hosts[:2]
        self.swap_host_macs(first_host, second_host)
        for host, port in (
                (first_host, self.port_map['port_1']),
                (second_host, self.port_map['port_2'])):
            self.wait_for_flowremoved_msg(src_mac=host.MAC())
            self.require_host_learned(host, in_port=int(port))


@unittest.skip('use_idle_timeout unreliable')
class FaucetWithUseIdleTimeoutRuleExpiredTest(FaucetWithUseIdleTimeoutTest):

    def test_untagged(self):
        """Host that is actively sending should have its dst rule renewed as the
        rule expires. Host that is not sending expires as usual.
        """
        self.ping_all_when_learned()
        first_host, second_host, third_host, fourth_host = self.net.hosts
        self.host_ipv4_alias(first_host, ipaddress.ip_interface(u'10.99.99.1/24'))
        first_host.cmd('arp -s %s %s' % (second_host.IP(), second_host.MAC()))
        first_host.cmd('timeout 120s ping -I 10.99.99.1 %s &' % second_host.IP())
        for host in (second_host, third_host, fourth_host):
            self.host_drop_all_ips(host)
        self.wait_for_host_log_msg(first_host.MAC(), 'refreshing host')
        self.assertTrue(self.host_learned(
            first_host, in_port=int(self.port_map['port_1'])))
        for host, port in (
                (second_host, self.port_map['port_2']),
                (third_host, self.port_map['port_3']),
                (fourth_host, self.port_map['port_4'])):
            self.wait_for_flowremoved_msg(src_mac=host.MAC())
            self.wait_for_host_log_msg(host.MAC(), 'expiring host')
            self.wait_for_host_removed(host, in_port=int(port))<|MERGE_RESOLUTION|>--- conflicted
+++ resolved
@@ -380,11 +380,7 @@
 
     def _wait_error_shipping(self, timeout=None):
         if timeout is None:
-<<<<<<< HEAD
-            timeout = self.DB_TIMEOUT
-=======
-            timeout = self.INFLUX_TIMEOUT * 2
->>>>>>> ab82f22f
+            timeout = self.DB_TIMEOUT * 2
         gauge_log = self.env['gauge']['GAUGE_LOG']
         for _ in range(timeout):
             log_content = open(gauge_log).read()
