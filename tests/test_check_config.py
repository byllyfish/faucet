#!/usr/bin/env python

# Copyright (C) 2015 Brad Cowie, Christopher Lorier and Joe Stringer.
# Copyright (C) 2015 Research and Innovation Advanced Network New Zealand Ltd.
# Copyright (C) 2015--2017 The Contributors
#
# Licensed under the Apache License, Version 2.0 (the "License");
# you may not use this file except in compliance with the License.
# You may obtain a copy of the License at
#
#    http://www.apache.org/licenses/LICENSE-2.0
#
# Unless required by applicable law or agreed to in writing, software
# distributed under the License is distributed on an "AS IS" BASIS,
# WITHOUT WARRANTIES OR CONDITIONS OF ANY KIND, either express or implied.
# See the License for the specific language governing permissions and
# limitations under the License.

import os
import shutil
import subprocess
import tempfile
import unittest


SRC_DIR = '../faucet'


class CheckConfigTestCase(unittest.TestCase):

    CHECK_CONFIG = 'check_faucet_config.py'

    def setUp(self):
        self.tmpdir = tempfile.mkdtemp()
        shutil.copy(os.path.join(SRC_DIR, self.CHECK_CONFIG), self.tmpdir)

    def tearDown(self):
        shutil.rmtree(self.tmpdir)

    def run_check_config(self, config, expected_ok):
        conf_file_name = os.path.join(self.tmpdir, 'faucet.yaml')
        with open(conf_file_name, 'w') as conf_file:
            conf_file.write(config)
        check_cli = ['python3', os.path.join(self.tmpdir, self.CHECK_CONFIG), conf_file_name]
        result_ok = False
        try:
            subprocess.check_output(
                check_cli, stderr=subprocess.STDOUT)
            result_ok = True
        except subprocess.CalledProcessError as err:
            if expected_ok:
                print(('%s returned %d (%s)' % (
                    ' '.join(check_cli), err.returncode, err.output)))
        return expected_ok == result_ok

    def check_config_success(self, config):
        self.assertTrue(self.run_check_config(config, True))

    def check_config_failure(self, config):
        self.assertTrue(self.run_check_config(config, False))

    def test_minimal(self):
        """Test minimal correct config."""
        minimal_conf = """
vlans:
    100:
        description: "100"
dps:
    switch1:
        dp_id: 0xcafef00d
        hardware: 'Open vSwitch'
        interfaces:
            1:
                native_vlan: 100
"""
        self.check_config_success(minimal_conf)

    def test_invalid_vid(self):
        """Test invalid VID."""
        invalid_vid_conf = """
vlans:
    100:
        description: "100"
dps:
    switch1:
        dp_id: 0xcafef00d
        hardware: 'Open vSwitch'
        interfaces:
            1:
                native_vlan: 4097
"""
        self.check_config_failure(invalid_vid_conf)

    def test_vlan_name(self):
        """Test vlan referred by its name."""
        vlan_name_conf = """
vlans:
    finance:
        description: "FINANCE VLAN"
        vid: 100
dps:
    switch1:
        dp_id: 0xcafef00d
        hardware: 'Open vSwitch'
        interfaces:
            1:
                native_vlan: finance
"""
        self.check_config_success(vlan_name_conf)

    def test_no_interfaces(self):
        """Test DP has no interfaces."""
        no_interfaces_conf = """
vlans:
    100:
        description: "100"
dps:
    switch1:
        dp_id: 0xcafef00d
        hardware: 'Open vSwitch'
"""
        self.check_config_failure(no_interfaces_conf)

    def test_tabs(self):
        """Test that config with tabs is rejected."""
        tab_conf = """
vlans:
    100:
        	description: "100"
dps:
    switch1:
        dp_id: 0xcafef00d
        hardware: 'Open vSwitch'
        interfaces:
            1:
                native_vlan: 100
"""
        self.check_config_failure(tab_conf)

    def test_no_vlan(self):
        """Test port without a VLAN rejected."""
        no_vlan_config = """
dps:
    switch1:
        dp_id: 0xcafef00d
        hardware: 'NOTSUPPORTED'
        interfaces:
            1:
                description: 'vlanless'
"""
        self.check_config_failure(no_vlan_config)

    def test_unknown_dp_config_item(self):
        """Test that an unknown DP field is rejected."""
        unknown_dp_config_item = """
vlans:
    100:
        description: "100"
dps:
    switch1:
        dp_id: 0xcafef00d
        hardware: 'Open vSwitch'
        broken: something
        interfaces:
            1:
                native_vlan: 100
"""
        self.check_config_failure(unknown_dp_config_item)

    def test_toplevel_unknown_config(self):
        """Test that an unknown toplevel config section is rejected."""
        toplevel_unknown_config = """
vlans:
    100:
        description: "100"
dps:
    switch1:
        dp_id: 0xcafef00d
        hardware: 'Open vSwitch'
        interfaces:
            1:
                native_vlan: 100
unknown_thing: 1
"""
        self.check_config_failure(toplevel_unknown_config)

    def test_toplevel_unknown_hardware(self):
        """Test that unknown hardware is rejected."""
        unknown_hardware_config = """
vlans:
    100:
        description: "100"
dps:
    switch1:
        dp_id: 0xcafef00d
        hardware: 'NOTSUPPORTED'
        interfaces:
            1:
                native_vlan: 100
"""
        self.check_config_failure(unknown_hardware_config)

    def test_routing_stacking(self):
        """Test that routing and stacking cannot be enabled together."""
        routing_stacking_config = """
vlans:
    100:
        description: "100"
        faucet_vips: ['1.2.3.4/24']
dps:
    switch1:
        dp_id: 0xcafef00d
        hardware: 'Open vSwitch'
        stack:
            priority: 1
        interfaces:
            1:
                native_vlan: 100
"""
        self.check_config_failure(routing_stacking_config)

    def test_stacking_noroot(self):
        """Test that a stacking root is defined."""
        stacking_config = """
vlans:
    100:
        description: "100"
dps:
    switch1:
        dp_id: 0xcafef00d
        hardware: 'Open vSwitch'
        stack:
            priority: 0
        interfaces:
            1:
                native_vlan: 100
"""
        self.check_config_failure(stacking_config)

    def test_bad_acl_port(self):
        """Test that an ACL with a bad match field is rejected."""
        acl_config = """
vlans:
    100:
        description: "100"
acls:
    101:
        - rule:
            nogood: "0e:00:00:00:02:02"
            actions:
                output:
                    port: 1
dps:
    switch1:
        dp_id: 0xcafef00d
        hardware: 'Open vSwitch'
        interfaces:
            1:
                native_vlan: 100
                acl_in: 101
"""
        self.check_config_failure(acl_config)

    def test_bad_acl_vlan(self):
        """Test that an ACL with a bad match field is rejected."""
        acl_config = """
vlans:
    100:
        description: "100"
        acl_in: 101
acls:
    101:
        - rule:
            nogood: "0e:00:00:00:02:02"
            actions:
                output:
                    port: 1
dps:
    switch1:
        dp_id: 0xcafef00d
        hardware: 'Open vSwitch'
        interfaces:
            1:
                native_vlan: 100
"""
        self.check_config_failure(acl_config)

    def test_good_acl(self):
        """Test that an ACL with good match field is accepted."""
        acl_config = """
vlans:
    100:
        description: "100"
acls:
    101:
        - rule:
            dl_dst: "0e:00:00:00:02:02"
            actions:
                output:
                    port: 1
dps:
    switch1:
        dp_id: 0xcafef00d
        hardware: 'Open vSwitch'
        interfaces:
            1:
                native_vlan: 100
                acl_in: 101
"""
        self.check_config_success(acl_config)

    def test_router_resolved_vlans(self):
        """Test that VLANs get resolved by routers."""
        vlan_config = """
vlans:
    100:
        description: "100"
    200:
        description: "200"
routers:
    router1:
        vlans: [100, 200]
dps:
    switch1:
        dp_id: 0xcafef00d
        hardware: 'Open vSwitch'
        interfaces:
            1:
                native_vlan: 100
    switch2:
        dp_id: 0xdeadbeef
        hardware: 'Open vSwitch'
        interfaces:
            1:
                native_vlan: 200
"""
        self.check_config_success(vlan_config)

<<<<<<< HEAD
    def test_referencing_unconfigured_acl(self):
        """Test that there is no unhandled exception when referencing unconfigured acl"""
        acl_config = """
vlans:
    guest:
        vid: 200

dps:
    sw2:
        dp_id: 0x2
        hardware: "Allied-Telesis"
        interfaces:
            1:
                name: "pi"
                description: "Raspberry Pi"
                native_vlan: guest
                acl_in: access-port-protect
"""
        self.check_config_failure(acl_config)

    def test_good_port_range_conf(self):
        """Test that proper port range config is accepted"""
        port_ranges_config = """
vlans:
    100:
        description: "100"
    200:
        description: "200"
dps:
    switch1:
        dp_id: 0xcafef00d
        hardware: 'Open vSwitch'
        interfaces:
            1:
                native_vlan: 100
        interface-ranges:
            2-8:
                native_vlan: 200
    switch2:
        dp_id: 0xdeadbeef
        hardware: 'Open vSwitch'
        interfaces:
            1:
                description: "port-1"
        interface-ranges:
            1-4,6,8:
                native_vlan: 200
"""
        self.check_config_success(port_ranges_config)

    def test_bad_port_range_conf(self):
        """Test that improper port range config is rejected"""
        port_ranges_config = """
vlans:
    100:
        description: "100"
    200:
        description: "200"
dps:
    switch1:
        dp_id: 0xcafef00d
        hardware: 'Open vSwitch'
        interfaces:
            1:
                native_vlan: 100
        interface-ranges:
            2-1:
                native_vlan: 200
"""
        self.check_config_failure(port_ranges_config)


=======
>>>>>>> b1d55a72
if __name__ == "__main__":
    unittest.main()<|MERGE_RESOLUTION|>--- conflicted
+++ resolved
@@ -336,7 +336,6 @@
 """
         self.check_config_success(vlan_config)
 
-<<<<<<< HEAD
     def test_referencing_unconfigured_acl(self):
         """Test that there is no unhandled exception when referencing unconfigured acl"""
         acl_config = """
@@ -357,59 +356,5 @@
 """
         self.check_config_failure(acl_config)
 
-    def test_good_port_range_conf(self):
-        """Test that proper port range config is accepted"""
-        port_ranges_config = """
-vlans:
-    100:
-        description: "100"
-    200:
-        description: "200"
-dps:
-    switch1:
-        dp_id: 0xcafef00d
-        hardware: 'Open vSwitch'
-        interfaces:
-            1:
-                native_vlan: 100
-        interface-ranges:
-            2-8:
-                native_vlan: 200
-    switch2:
-        dp_id: 0xdeadbeef
-        hardware: 'Open vSwitch'
-        interfaces:
-            1:
-                description: "port-1"
-        interface-ranges:
-            1-4,6,8:
-                native_vlan: 200
-"""
-        self.check_config_success(port_ranges_config)
-
-    def test_bad_port_range_conf(self):
-        """Test that improper port range config is rejected"""
-        port_ranges_config = """
-vlans:
-    100:
-        description: "100"
-    200:
-        description: "200"
-dps:
-    switch1:
-        dp_id: 0xcafef00d
-        hardware: 'Open vSwitch'
-        interfaces:
-            1:
-                native_vlan: 100
-        interface-ranges:
-            2-1:
-                native_vlan: 200
-"""
-        self.check_config_failure(port_ranges_config)
-
-
-=======
->>>>>>> b1d55a72
 if __name__ == "__main__":
     unittest.main()